import { Command } from 'commander';
import { Atomicals } from '.';
import * as dotenv from 'dotenv'
import { ConfigurationInterface } from './interfaces/configuration.interface';
import { ElectrumApi } from './api/electrum-api';
import { validateCliInputs } from './utils/validate-cli-inputs';
import { IValidatedWalletInfo, IWalletRecord, validateWalletStorage } from './utils/validate-wallet-storage';
import * as qrcode from 'qrcode-terminal';
import { detectAddressTypeToScripthash, detectAddressTypeToScripthash2, detectScriptToAddressType, performAddressAliasReplacement } from './utils/address-helpers';
import { AtomicalsGetFetchType } from './commands/command.interface';
import { fileReader, jsonFileReader, jsonFileWriter } from './utils/file-utils';
import * as cbor from 'borc';
import { toOutputScript } from 'bitcoinjs-lib/src/address';
import { compactIdToOutpoint, outpointToCompactId } from './utils/atomical-format-helpers';
import * as quotes from 'success-motivational-quotes'; 
import * as chalk from 'chalk';
 
dotenv.config();

/////////////////////////////////////////////////////////////////////////////////////////////
// General Helper Functions
/////////////////////////////////////////////////////////////////////////////////////////////
function printSuccess(data: any, showDonation?: boolean) {
  console.log(JSON.stringify(data, null, 2));
  if (!showDonation) {
    return;
  }

  if (process.env.DISABLE_DONATE_QUOTE && process.env.DISABLE_DONATE_QUOTE === 'true') {
    return;
  }
  console.log(chalk.blue("\n\n------------------------------------------------------------------------------"));

  let q = 'Recommend to your children virtue; that alone can make them happy, not gold.';
  let by = 'Ludwig van Beethoven';
  try {
    const quoteObj = quotes.getTodaysQuote();
    q = quoteObj.body;
    by = quoteObj.by;
  } catch (ex) {
    // Lib not installed
  }
  console.log(chalk.green(q));
  console.log(chalk.green('- ' + by));
  console.log(chalk.blue("------------------------------------------------------------------------------\n"))
  const donate = 'bc1pl6k2z5ra403zfeyevzsu7llh0mdqqn4802p4uqfhz6l7qzddq2mqduqvc6';
  console.log('Thank you for your support and contributions to Atomicals CLI development! ❤️');
  console.log(`Donation address: ${donate}\n`);
  console.log(`Even a little goes a long way!\n`);
  console.log(`Scan QR Code to Donate:`);
  qrcode.generate(donate, { small: true });
}
function printFailure(data: any) {
  console.log(JSON.stringify(data, null, 2));
}
function handleResultLogging(result: any, showDonation?: boolean) {
  if (!result || !result.success || !result.data) {
    printFailure(result);
    process.exit(1);
  } else {
    printSuccess(result.data, showDonation);
  }
}

function getRandomBitwork4() {
  const r = Math.floor(1000 + Math.random() * 9000);
  return r + '';
}

function groupAtomicalsUtxosByAtomicalId(atomical_utxos: any[]) {
  const sorted = {};
  // console.log('atomical_utxos', JSON.stringify(atomical_utxos, null, 2));
  for (const utxo of atomical_utxos) {

    for (const atomicalId of utxo['atomicals']) {
      sorted[atomicalId] = sorted[atomicalId] || [];
      sorted[atomicalId].push({
        ...utxo,
        atomicals: undefined
      })
    }
  }
  return sorted
}
function showWalletFTBalancesDetails(obj: any, showutxos = false, accumulated) {
  const atomicalsUtxosByAtomicalId = groupAtomicalsUtxosByAtomicalId(obj.atomicals_utxos);
  for (const atomicalId in obj.atomicals_balances) {
    if (!obj.atomicals_balances.hasOwnProperty(atomicalId)) {
      continue;
    }
    const atomical = obj.atomicals_balances[atomicalId];
    if (atomical['type'] !== 'FT') {
      continue;
    }
    console.log('-----');
    console.log('Atomical id:', atomicalId)
    console.log('Atomical number:', atomical['atomical_number'])
    console.log('Atomical type:', atomical['type'])
    console.log('Atomical subtype:', atomical['subtype'])
    console.log('Requested ticker:', atomical['request_ticker'])
    console.log('Requested ticker status:', atomical['request_ticker_status']['status'])
    console.log('Ticker:', atomical['ticker'])
    console.log('Confirmed balance:', atomical['confirmed'])
    console.log('UTXOs for Atomical:', atomicalsUtxosByAtomicalId[atomicalId].length);

    accumulated[atomical['ticker']] = accumulated[atomical['ticker']] || 0;
    accumulated[atomical['ticker']] += atomical['confirmed']
    if (showutxos)
      console.log(JSON.stringify(atomicalsUtxosByAtomicalId[atomicalId], null, 2));
  }
  return accumulated
}

function showWalletDetails(obj: any, type: 'nft' | 'ft' | 'all', showExtra = false, showBalancesOnly = false) {
  if (showBalancesOnly) {
    const atomicalsUtxosByAtomicalId = groupAtomicalsUtxosByAtomicalId(obj.atomicals_utxos);

    for (const atomicalId in obj.atomicals_balances) {
      if (!obj.atomicals_balances.hasOwnProperty(atomicalId)) {
        continue;
      }
      const atomical = obj.atomicals_balances[atomicalId];
      if (atomical['type'] !== 'FT') {
        continue;
      }
      console.log('-----');
      console.log('Atomical id:', atomicalId)
      console.log('Atomical number:', atomical['atomical_number'])
      console.log('Atomical type:', atomical['type'])
      console.log('Atomical subtype:', atomical['subtype'])
      console.log('Requested ticker:', atomical['request_ticker'])
      console.log('Requested ticker status:', atomical['request_ticker_status']['status'])
      console.log('Ticker:', atomical['ticker'])
      console.log('Confirmed balance:', atomical['confirmed'])
      console.log('UTXOs for Atomical:', atomicalsUtxosByAtomicalId[atomicalId].length);
    }
    return;
  }
  if (showExtra) {
    console.log(JSON.stringify(obj, null, 2));
  } else {
    const atomicals_balances_summarized = {}
    for (const atomicalId in obj.atomicals_balances) {
      if (!obj.atomicals_balances.hasOwnProperty(atomicalId)) {
        continue;
      }
      if (type !== "all" && obj.atomicals_balances[atomicalId]['type'].toLowerCase() !== type) {
        continue;
      }
      atomicals_balances_summarized[atomicalId] = {
        ...obj.atomicals_balances[atomicalId],
        data: undefined
      }
    }
    const summaryOnly = {
      address: obj.address,
      scripthash: obj.scripthash,
      atomicals_count: obj.atomicals_count,
      // atomicals_utxos: obj.atomicals_utxos,
      atomicals_balances: atomicals_balances_summarized,
      total_confirmed: obj.total_confirmed,
      total_unconfirmed: obj.total_unconfirmed,
      atomicals_confirmed: obj.atomicals_confirmed,
      atomicals_unconfirmed: obj.atomicals_unconfirmed,
      regular_confirmed: obj.regular_confirmed,
      regular_unconfirmed: obj.regular_unconfirmed,
      regular_utxo_count: obj.regular_utxo_count,
      // regular_utxos: obj.regular_utxos,
    }
    console.log(JSON.stringify(summaryOnly, null, 2));
  }
}

function resolveWalletAliasNew(walletInfo: IValidatedWalletInfo, alias: string | undefined, defaultValue: any): IWalletRecord {
  if (!alias) {
    return defaultValue;
  }
  if (walletInfo[alias]) {
    return walletInfo[alias];
  }
  if (walletInfo.imported[alias]) {
    return walletInfo.imported[alias]
  }
  throw 'No wallet alias or valid address found: ' + alias;
}

function resolveAddress(
  walletInfo: IValidatedWalletInfo,
  aliasOrAddress: string | undefined,
  defaultValue: any
): IWalletRecord | { address: string } {
  if (!aliasOrAddress) {
    return defaultValue;
  }
  if (walletInfo[aliasOrAddress]) {
    return walletInfo[aliasOrAddress];
  }
  if (walletInfo.imported[aliasOrAddress]) {
    return walletInfo.imported[aliasOrAddress];
  }
  // As a last effort try and return the address
  try {
    detectAddressTypeToScripthash(aliasOrAddress)
    return { address: aliasOrAddress }
  } catch (err) {
    // Do nothing, but at least we tried.
  }
  throw 'No wallet alias or valid address found: ' + aliasOrAddress;
}

/////////////////////////////////////////////////////////////////////////////////////////////
// Start of Command Line Options Definitions
/////////////////////////////////////////////////////////////////////////////////////////////

const program = new Command();

program
  .name('Atomicals CLI Utility')
  .description('Command line utility for interacting with Atomicals')
  .version(require('../package.json').version);

program.command('server-version')
  .description('Get electrumx server version info')
  .action(async (options) => {
    try {
      const config: ConfigurationInterface = validateCliInputs();
      const atomicals = new Atomicals(ElectrumApi.createClient(process.env.ELECTRUMX_PROXY_BASE_URL || ''));
      const result = await atomicals.serverVersion();
      console.log('result', result);
    } catch (error) {
      console.log(error);
    }
  });

/////////////////////////////////////////////////////////////////////////////////////////////
// Wallet and Local Wallet Commands
/////////////////////////////////////////////////////////////////////////////////////////////

program.command('wallet-create')
  .description('Creates and displays new 12-word secret mnemonic phrase along with the primary and funding addresses')
  .action(async (options) => {
    const result = await Atomicals.walletCreate();
    console.log('Generated mnemonic phrase:', result);
    console.log(`phrase: ${result.data.wallet.phrase}`);
    console.log(`Primary address (P2TR): ${result.data.wallet.primary.address}`);
    console.log(`Primary address WIF: ${result.data.wallet.primary.WIF}`);
    console.log(`Primary address path: ${result.data.wallet.primary.path}`);
    console.log(`Funding address (P2TR): ${result.data.wallet.funding.address}`);
    console.log(`Funding address WIF: ${result.data.wallet.funding.WIF}`);
    console.log(`Funding address path: ${result.data.wallet.funding.path}`);
    console.log(JSON.stringify(result, null, 2));
    console.log(`------------------------------------------------------`);
  });

program.command('wallet-decode')
  .description('Decode secret mnemonic phrase to display derive address and key at provided path')
  .argument('<phrase>', 'string')
  .option('-p, --path <string>', 'Derivation path to use', `m/44'/0'/0'/0/0`)
  .action(async (phrase, options) => {
    let path = options.path;
    const result = await Atomicals.walletPhraseDecode(phrase, path);
    console.log('Provided mnemonic phrase:');
    console.log(`phrase: ${result.data.phrase}`);
    console.log(`Requested Derivation Path: ${path}`);
    console.log(`Address: ${result.data.address}`);
    console.log(`Address path: ${result.data.path}`);
    console.log(`Address WIF: ${result.data.WIF}`);
    console.log(result)
    console.log(`------------------------------------------------------`);
  });

program.command('wallet-init')
  .description('Initializes a new wallet at wallet.json')
  .option('--phrase <string>', 'Provide a wallet phrase')
  .option('--path <string>', 'Provide a path base', `m/86'/0'/0'`)
  .option('--n <number>', 'Provider number of alias')
  .action(async (options) => {
    try {
      const result = await Atomicals.walletInit(options.phrase, options.path, options.n ? parseInt(options.n, 10) : undefined);
      console.log('Wallet created at wallet.json');
      console.log(`phrase: ${result.data.phrase}`);
      console.log(`Primary address (P2TR): ${result.data.primary.address}`);
      console.log(`Primary address WIF: ${result.data.primary.WIF}`);
      console.log(`Primary address path: ${result.data.primary.path}`);
      console.log(`Funding address (P2TR): ${result.data.funding.address}`);
      console.log(`Funding address WIF: ${result.data.funding.WIF}`);
      console.log(`Funding address path: ${result.data.funding.path}`);
      console.log(`Full Data: ${JSON.stringify(result.data, null, 2)}`);
      console.log(`------------------------------------------------------`);
    } catch (err: any) {
      console.log('Error', err);
    }
  });

program.command('wallet-import')
  .description('Import a wallet by WIF and assign it to provided alias')
  .argument('<wif>', 'string')
  .argument('<alias>', 'string')
  .action(async (wif, alias, options) => {
    try {
      await validateWalletStorage();
      await Atomicals.walletImport(wif, alias);
      console.log('Success! wallet.json updated')
    } catch (error) {
      console.log(error);
    }
  });

program.command('address-script')
  .description('Encodes an address or wallet alias as the hex output script')
  .argument('<addressOrAlias>', 'string')
  .action(async (addressOrAlias, options) => {
    const walletInfo = await validateWalletStorage();
    const result: { output: any, address: string, scripthash: string } = performAddressAliasReplacement(walletInfo, addressOrAlias || undefined);
    console.log('Address:', result.address)
    console.log('Script:', result.output.toString('hex'))
    console.log('Scripthash:', result.scripthash.toString())
    console.log(`------------------------------------------------------`);
  });

program.command('script-address')
  .description('Decodes a script as an address')
  .argument('<script>', 'string')
  .action(async (script, options) => {
    const result = detectScriptToAddressType(script)
    console.log('Address:', result)
    console.log(`------------------------------------------------------`);
  });

program.command('outpoint-compact')
  .description('Decodes hex outpoint to compact location id form')
  .argument('<hex>', 'string')
  .action(async (hex, options) => {
    const result = outpointToCompactId(hex);
    console.log('result:', result)
    console.log(`------------------------------------------------------`);
  });

program.command('compact-outpoint')
  .description('Encodes the compact id to outpoint hex format')
  .argument('<compactId>', 'string')
  .action(async (compactId, options) => {
    const result = compactIdToOutpoint(compactId);
    console.log('result:', result)
    console.log(`------------------------------------------------------`);
  });

program.command('address')
  .description('Get balances and Atomicals stored at an address')
  .argument('<address>', 'string')
  .option('--history', 'Verbose output to include history or not')
  .action(async (address, options) => {
    try {
      const walletInfo = await validateWalletStorage();
      const history = options.history ? true : false;
      const config: ConfigurationInterface = validateCliInputs();
      const atomicals = new Atomicals(ElectrumApi.createClient(process.env.ELECTRUMX_PROXY_BASE_URL || ''));
      const receive: { output: any, address: string } = performAddressAliasReplacement(walletInfo, address || undefined);
      const result: any = await atomicals.addressInfo(receive.address, history);
      qrcode.generate(result.data?.address, { small: false });
      handleResultLogging(result);
    } catch (error) {
      console.log(error);
    }
  });

program.command('wallets')
  .description('Get balances and atomicals stored at internal wallets')
  .option('--history', 'Shows history of txids for each wallet if enabled')
  .option('--all', 'Shows all loaded wallets and not just the primary and funding')
  .option('--extra', 'Show extended wallet information such as specific utxos. Default is to only show a summary.')
  .option('--balances', 'Show FT token balances')
  .option('--noqr', 'Hide QR codes')
  .option('--alias <string>', 'Restrict to only showing one of the imported wallets identified by the alias')
  .option('--type <string>', 'Show NFT or FT types only. By default shows both. Not compatible with --balances and --extra')
  .option('--identify <string>', 'Restrict to only showing one of the imported wallets identified by the address (if it is found)')
  .option('--address <string>', 'Show the data and a QR code for an arbitrary address. Not expected to be loaded into local wallets.')
  .action(async (options) => {
    try {
      const all = options.all ? true : false;
      const history = options.history ? true : false;
      const alias = options.alias ? options.alias : null;
      const extra = options.extra ? options.extra : null;
      const address = options.address ? options.address : null;
      const noqr = options.noqr ? options.noqr : null;
      const balancesOnly = options.balances ? options.balances : null;
      const identify = options.identify ? options.identify : null;
      const show = options.address ? options.address : null;
      const type = options.type ? options.type.toLowerCase() : 'all';
      if (type !== 'all' && type !== 'nft' && type != 'ft') {
        throw `Invalid type ${type}`
      }
      const walletInfo = await validateWalletStorage();
      const config: ConfigurationInterface = validateCliInputs();
      const electrum = ElectrumApi.createClient(process.env.ELECTRUMX_PROXY_BASE_URL || '');
      const atomicals = new Atomicals(electrum);
      const keepElectrumAlive = true;
      if (alias) {
        if (!walletInfo.imported || !walletInfo.imported[alias]) {
          throw `No wallet with alias ${alias}`
        }
        let result: any = await atomicals.walletInfo(walletInfo.imported[alias].address, history, keepElectrumAlive);
        console.log("\n========================================================================================================")
        console.log(`Wallet Information - ${alias} Address - ${result.data?.address}`)
        console.log("========================================================================================================")
        if (!noqr) {
          qrcode.generate(result.data?.address, { small: false });
        }
        showWalletDetails(result.data, type, extra, balancesOnly)
      } else if (identify) {
        console.log("\n========================================================================================================")
        console.log(`Request Identify Wallet: ${identify}`)
        console.log("========================================================================================================")
        let foundWallet = false;
        for (const walletAlias in walletInfo.imported) {
          if (!walletInfo.imported[walletAlias]) {
            continue;
          }
          if (walletInfo.imported[walletAlias].address === identify) {
            foundWallet = true;
            let result: any = await atomicals.walletInfo(walletInfo.imported[walletAlias].address, history, keepElectrumAlive);
            console.log("\n========================================================================================================")
            console.log(`Wallet Information - ${walletAlias} Address`)
            console.log("========================================================================================================")
            if (!noqr) {
              qrcode.generate(result.data?.address, { small: false });
            }
            showWalletDetails(result.data, type, extra, balancesOnly)
          }
        }

        if (!foundWallet) {
          console.log(`No imported wallet found with address ${identify}`)
        }
      } else if (show) {
        console.log("\n========================================================================================================")
        console.log(`Request Show Address: ${show}`)
        console.log("========================================================================================================")
        let result: any = await atomicals.walletInfo(show, history, keepElectrumAlive);
        console.log("\n========================================================================================================")
        console.log(`Address Information - ${show} Address - ${result.data?.address}`)
        console.log("========================================================================================================")
        if (!noqr) {
          qrcode.generate(result.data?.address, { small: false });
        }
        showWalletDetails(result.data, type, extra, balancesOnly)
      } else {
        // Just show the primary and funding address
        let result: any = await atomicals.walletInfo(walletInfo.primary.address, history, keepElectrumAlive);
        console.log('walletInfo result', result)
        console.log("\n========================================================================================================")
        console.log(`1. Wallet Information - Primary Address - ${result.data?.address}`)
        console.log("========================================================================================================")
        if (!noqr) {
          qrcode.generate(result.data?.address, { small: false });
        }
        showWalletDetails(result.data, type, extra, balancesOnly)

        result = await atomicals.walletInfo(walletInfo.funding.address, history, keepElectrumAlive);
        console.log("\n========================================================================================================")
        console.log(`2. Wallet Information - Funding Address - ${result.data?.address}`)
        console.log("========================================================================================================")
        if (!noqr) {
          qrcode.generate(result.data?.address, { small: false });
        }
        showWalletDetails(result.data, type, extra, balancesOnly)

        if (all) {
          let counter = 3;
          if (walletInfo.imported) {
            for (const walletAlias in walletInfo.imported) {
              if (!walletInfo.imported.hasOwnProperty(walletAlias)) {
                continue;
              }
              result = await atomicals.walletInfo(walletInfo.imported[walletAlias].address, history, keepElectrumAlive);
              console.log("\n========================================================================================================")
              console.log(`${counter}. Wallet Information - ${walletAlias} Address - ${result.data?.address}`)
              console.log("========================================================================================================")
              if (!noqr) {
                qrcode.generate(result.data?.address, { small: false });
              }
              showWalletDetails(result.data, type, extra, balancesOnly)
              counter++;
            }
          }
        }
      }
      console.log("\n\n");
      await electrum.close();
    } catch (error) {
      console.log(error);
    }
  });
program.command('balances')
  .description('Get balances and atomicals stored at internal wallets')
  .option('--noqr', 'Hide QR codes')
  .option('--utxos', 'Show utxos too')
  .option('--all', 'Shows all loaded wallets and not just the primary and funding')
  .option('--alias <string>', 'Restrict to only showing one of the imported wallets identified by the alias')
  .option('--address <string>', 'Restrict to only showing by address. Using this option with --alias has no effect.')
  .action(async (options) => {
    try {
      const alias = options.alias ? options.alias : null;
      const noqr = options.noqr ? options.noqr : null;
      const address = options.address ? options.address : null;
      const all = options.all ? true : false;
      const utxos = options.utxos ? true : false;
      const balancesOnly = true
      const walletInfo = await validateWalletStorage();
      const config: ConfigurationInterface = validateCliInputs();
      const electrum = ElectrumApi.createClient(process.env.ELECTRUMX_PROXY_BASE_URL || '');
      const atomicals = new Atomicals(electrum);
      const keepElectrumAlive = true;
      let accumulated = {};
      if (alias) {
        if (!walletInfo.imported || !walletInfo.imported[alias]) {
          throw `No wallet with alias ${alias}`
        }
        let result: any = await atomicals.walletInfo(walletInfo.imported[alias].address, false, keepElectrumAlive);
        console.log("\n========================================================================================================")
        console.log(`Wallet Information - ${alias} Address - ${result.data?.address}`)
        console.log("========================================================================================================")
        if (!noqr) {
          qrcode.generate(result.data?.address, { small: false });
        }
        accumulated = showWalletFTBalancesDetails(result.data, utxos, accumulated)
      } else if (address) {
        let result: any = await atomicals.walletInfo(address, false, keepElectrumAlive);
        console.log("\n========================================================================================================")
        console.log(`Wallet Information - Address - ${result.data?.address}`)
        console.log("========================================================================================================")
        if (!noqr) {
          qrcode.generate(result.data?.address, { small: false });
        }
        accumulated = showWalletFTBalancesDetails(result.data, utxos, accumulated)
      } else {
        // Just show the primary and funding address
        let result: any = await atomicals.walletInfo(walletInfo.primary.address, false, keepElectrumAlive);
        console.log("\n========================================================================================================")
        console.log(`1. Wallet Information - Primary Address - ${result.data?.address}`)
        console.log("========================================================================================================")
        if (!noqr) {
          qrcode.generate(result.data?.address, { small: false });
        }
        accumulated = showWalletFTBalancesDetails(result.data, utxos, accumulated)

        result = await atomicals.walletInfo(walletInfo.funding.address, false, keepElectrumAlive);
        console.log("\n========================================================================================================")
        console.log(`2. Wallet Information - Funding Address - ${result.data?.address}`)
        console.log("========================================================================================================")
        if (!noqr) {
          qrcode.generate(result.data?.address, { small: false });
        }
        accumulated = showWalletFTBalancesDetails(result.data, utxos, accumulated)

        if (all) {
          let counter = 3;
          if (walletInfo.imported) {
            for (const walletAlias in walletInfo.imported) {
              if (!walletInfo.imported.hasOwnProperty(walletAlias)) {
                continue;
              }
              result = await atomicals.walletInfo(walletInfo.imported[walletAlias].address, false, keepElectrumAlive);
              console.log("\n========================================================================================================")
              console.log(`${counter}. Wallet Information - ${walletAlias} Address - ${result.data?.address}`)
              console.log("========================================================================================================")
              if (!noqr) {
                qrcode.generate(result.data?.address, { small: false });
              }
              accumulated = showWalletFTBalancesDetails(result.data, utxos, accumulated)
              counter++;
            }
          }
        }
      }
      console.log("\n\n");
      console.log(accumulated)
      await electrum.close();

    } catch (error) {
      console.log(error);
    }
  });

program.command('address-utxos')
  .description('List all utxos owned by an address')
  .argument('<address>', 'string')
  .action(async (address, options) => {
    try {
      const walletInfo = await validateWalletStorage();
      const config: ConfigurationInterface = validateCliInputs();
      const atomicals = new Atomicals(ElectrumApi.createClient(process.env.ELECTRUMX_PROXY_BASE_URL || ''));
      // address = performAddressAliasReplacement(walletInfo, address);
      const receive: { output: any, address: string } = performAddressAliasReplacement(walletInfo, address || undefined);
      const result = await atomicals.getUtxos(receive.address);
      handleResultLogging(result);
    } catch (error) {
      console.log(error);
    }
  });

program.command('address-history')
  .description('List address history of an address')
  .argument('<address>', 'string')
  .action(async (address, options) => {
    try {
      const walletInfo = await validateWalletStorage();
      const config: ConfigurationInterface = validateCliInputs();
      const atomicals = new Atomicals(ElectrumApi.createClient(process.env.ELECTRUMX_PROXY_BASE_URL || ''));
      const receive: { output: any, address: string } = performAddressAliasReplacement(walletInfo, address || undefined);
      const result = await atomicals.getHistory(receive.address);
      handleResultLogging(result);
    } catch (error) {
      console.log(error);
    }
  });

program.command('tx')
  .description('Get any transaction')
  .argument('<txid>', 'string')
  .option('--verbose', 'Verbose output')
  .action(async (txid, options) => {
    try {
      await validateWalletStorage();
      const verbose = options.verbose ? true : false;
      const config: ConfigurationInterface = validateCliInputs();
      const atomicals = new Atomicals(ElectrumApi.createClient(process.env.ELECTRUMX_PROXY_BASE_URL || ''));
      const result = await atomicals.getTx(txid, verbose);
      console.log(JSON.stringify(result, null, 2));
    } catch (error) {
      console.log(error);
    }
  });

/////////////////////////////////////////////////////////////////////////////////////////////
// Name Retrieval Commands (Tickers, (Sub)Realms, Containers)
/////////////////////////////////////////////////////////////////////////////////////////////

/**
 * Resolve a realm or subrealm
 *
 * @param realm_or_subrealm Realm or subrealm to resolve
 * @param options
 */
const resolveRealmAction = async (realm_or_subrealm, options) => {
  try {
    const config: ConfigurationInterface = validateCliInputs();
    const atomicals = new Atomicals(ElectrumApi.createClient(process.env.ELECTRUMX_PROXY_BASE_URL || ''));
    const result: any = await atomicals.getAtomicalByRealm(realm_or_subrealm);
    console.log(JSON.stringify(result, null, 2));
  } catch (error) {
    console.log(error);
  }
}

program.command('get-ticker')
  .description('Get Atomical by ticker name')
  .argument('<ticker>', 'string')
  .option('--verbose', 'Verbose to show extended information.')
  .action(async (ticker, options) => {
    try {
      const config: ConfigurationInterface = validateCliInputs();
      const atomicals = new Atomicals(ElectrumApi.createClient(process.env.ELECTRUMX_PROXY_BASE_URL || ''));
      const result: any = await atomicals.getAtomicalByTicker(ticker);
      console.log(JSON.stringify(result, null, 2));
    } catch (error) {
      console.log(error);
    }
  });

program.command('get-container')
  .description('Get Atomical by container name')
  .argument('<container>', 'string')
  .option('--verbose', 'Verbose to show extended information.')
  .action(async (container, options) => {
    try {
      const config: ConfigurationInterface = validateCliInputs();
      const atomicals = new Atomicals(ElectrumApi.createClient(process.env.ELECTRUMX_PROXY_BASE_URL || ''));
      const result: any = await atomicals.getAtomicalByContainer(container);
      console.log(JSON.stringify(result, null, 2));
    } catch (error) {
      console.log(error);
    }
  });

program.command('get-container-items')
  .description('Get the items in the container')
  .argument('<container>', 'string')
  .argument('<limit>', 'number')
  .argument('<offset>', 'number')
  .option('--verbose', 'Verbose output')
  .action(async (container, limit, offset, options) => {
    try {
      const config: ConfigurationInterface = validateCliInputs();
      const atomicals = new Atomicals(ElectrumApi.createClient(process.env.ELECTRUMX_PROXY_BASE_URL || ''));
      const result: any = await atomicals.getContainerItems(container, parseInt(limit, 10), parseInt(offset, 10));
      console.log(JSON.stringify(result, null, 2));
    } catch (error) {
      console.log(error);
    }
  });

program.command('get-container-item')
  .description('Get an item in the container')
  .argument('<container>', 'string')
  .argument('<itemId>', 'string')
  .option('--verbose', 'Verbose output')
  .action(async (container, itemId, options) => {
    try {
      const config: ConfigurationInterface = validateCliInputs();
      const atomicals = new Atomicals(ElectrumApi.createClient(process.env.ELECTRUMX_PROXY_BASE_URL || ''));
      const modifiedStripped = container.indexOf('#') === 0 ? container.substring(1) : container;
      const result: any = await atomicals.getAtomicalByContainerItem(modifiedStripped, itemId);
      console.log(JSON.stringify(result, null, 2));
    } catch (error) {
      console.log(error);
    }
  });

program.command('validate-container-item')
.description('Validate a container item from the manifest')
.argument('<containerName>', 'string')
.argument('<itemName>', 'string')
.argument('<manifestFile>', 'string')
.action(async (containerName, itemName, manifestFile, options) => {
  try {
    const walletInfo = await validateWalletStorage();
    const atomicals = new Atomicals(ElectrumApi.createClient(process.env.ELECTRUMX_PROXY_BASE_URL || ''));
    const result: any = await atomicals.getAtomicalByContainerItemValidated(containerName, itemName, manifestFile);
    handleResultLogging(result);
  } catch (error) {
    console.log(error);
  }
});

program.command('resolve')
  .description(`Resolve a realm or subrealm. Alias for 'get-realm'`)
  .argument('<realm_or_subrealm>', 'string')
  .option('--verbose', 'Verbose to show extended information.')
  .action(async (realm_or_subrealm, options) => {
    await resolveRealmAction(realm_or_subrealm, options)
  });

program.command('get-realm')
  .description(`Resolve a realm or subrealm. Alias for 'resolve'`)
  .argument('<realm_or_subrealm>', 'string')
  .option('--verbose', 'Verbose to show extended information.')
  .action(async (realm_or_subrealm, options) => {
    await resolveRealmAction(realm_or_subrealm, options)
  });

program.command('realm-info')
  .description('Get realm and subrealm information of an atomical')
  .argument('<atomicalIdAlias>', 'string')
  .option('--verbose', 'Verbose output')
  .action(async (atomicalAliasOrId, options) => {
    try {
      await validateWalletStorage();
      const config: ConfigurationInterface = validateCliInputs();
      const atomicals = new Atomicals(ElectrumApi.createClient(process.env.ELECTRUMX_PROXY_BASE_URL || ''));
      const verbose = options.verbose ? true : false;
      const modifiedStripped = atomicalAliasOrId.indexOf('+') === 0 ? atomicalAliasOrId.substring(1) : atomicalAliasOrId;
      const result = await atomicals.getRealmInfo(modifiedStripped, verbose);
      console.log(JSON.stringify(result, null, 2));
    } catch (error) {
      console.log(error);
    }
  });

program.command('summary-subrealms')
  .description('Show summary of owned subrealms by wallet')
  .option('--owner <string>', 'Provide alternate wallet alias to query')
  .option('--filter <string>', 'Filter by status')
  .action(async (options) => {
    try {
      const walletInfo = await validateWalletStorage();
      const config: ConfigurationInterface = validateCliInputs();
      const atomicals = new Atomicals(ElectrumApi.createClient(process.env.ELECTRUMX_PROXY_BASE_URL || ''));
      let ownerWalletAddress = resolveAddress(walletInfo, options.owner, walletInfo.primary).address;
      const filter = options.filter ? options.filter : undefined;
      const result: any = await atomicals.summarySubrealms(ownerWalletAddress, filter);
      handleResultLogging(result);
    } catch (error) {
      console.log(error);
    }
  });

program.command('summary-containers')
  .description('Show summary of owned containers by wallet')
  .option('--owner <string>', 'Provide alternate wallet alias to query')
  .option('--filter <string>', 'Filter by status')
  .action(async (options) => {
    try {
      const walletInfo = await validateWalletStorage();
      const config: ConfigurationInterface = validateCliInputs();
      const atomicals = new Atomicals(ElectrumApi.createClient(process.env.ELECTRUMX_PROXY_BASE_URL || ''));
      let ownerWalletAddress = resolveAddress(walletInfo, options.owner, walletInfo.primary).address;
      const filter = options.filter ? options.filter : undefined;
      const result: any = await atomicals.summaryContainers(ownerWalletAddress, filter);
      handleResultLogging(result);
    } catch (error) {
      console.log(error);
    }
  });

program.command('summary-realms')
  .description('Show summary of owned realms by wallet')
  .option('--owner <string>', 'Provide alternate wallet alias to query')
  .option('--filter <string>', 'Filter by status')
  .action(async (options) => {
    try {
      const walletInfo = await validateWalletStorage();
      const config: ConfigurationInterface = validateCliInputs();
      const atomicals = new Atomicals(ElectrumApi.createClient(process.env.ELECTRUMX_PROXY_BASE_URL || ''));
      let ownerWalletAddress = resolveAddress(walletInfo, options.owner, walletInfo.primary).address;
      const filter = options.filter ? options.filter : undefined;
      const result: any = await atomicals.summaryRealms(ownerWalletAddress, filter);
      handleResultLogging(result);
    } catch (error) {
      console.log(error);
    }
  });

program.command('summary-tickers')
  .description('Show summary of owned tokens by tickers by wallet')
  .option('--owner <string>', 'Provide alternate wallet alias to query')
  .option('--filter <string>', 'Filter by status')
  .action(async (options) => {
    try {
      const walletInfo = await validateWalletStorage();
      const config: ConfigurationInterface = validateCliInputs();
      const atomicals = new Atomicals(ElectrumApi.createClient(process.env.ELECTRUMX_PROXY_BASE_URL || ''));
      let ownerWalletAddress = resolveAddress(walletInfo, options.owner, walletInfo.primary).address;
      const filter = options.filter ? options.filter : undefined;
      const result: any = await atomicals.summaryTickers(ownerWalletAddress, filter);
      handleResultLogging(result);
    } catch (error) {
      console.log(error);
    }
  });

program.command('find-tickers')
  .description('Search tickers')
  .option('--q <string>', 'Search query')
  .option('--asc <string>', 'Sort by ascending', 'true')
  .action(async (options) => {
    try {
      await validateWalletStorage();
      const config: ConfigurationInterface = validateCliInputs();
      const atomicals = new Atomicals(ElectrumApi.createClient(process.env.ELECTRUMX_PROXY_BASE_URL || ''));
      const verbose = options.verbose ? true : false;
      const q = options.q ? options.q : null;
      const asc = options.asc === 'true' ? true : false
      const result = await atomicals.searchTickers(q, verbose, asc);
      handleResultLogging(result);
    } catch (error) {
      console.log(error);
    }
  });

program.command('find-realms')
  .description('Search realms')
  .option('--q <string>', 'Search query')
  .option('--asc <string>', 'Sort by ascending', 'true')
  .action(async (options) => {
    try {
      await validateWalletStorage();
      const config: ConfigurationInterface = validateCliInputs();
      const atomicals = new Atomicals(ElectrumApi.createClient(process.env.ELECTRUMX_PROXY_BASE_URL || ''));
      const verbose = options.verbose ? true : false;
      const q = options.q ? options.q : null;
      const asc = options.asc === 'true' ? true : false
      const result = await atomicals.searchRealms(q, verbose, asc);
      handleResultLogging(result);
    } catch (error) {
      console.log(error);
    }
  });

program.command('find-containers')
  .description('Search containers')
  .option('--q <string>', 'Search query')
  .option('--asc <string>', 'Sort by ascending', 'true')
  .action(async (options) => {
    try {
      await validateWalletStorage();
      const config: ConfigurationInterface = validateCliInputs();
      const atomicals = new Atomicals(ElectrumApi.createClient(process.env.ELECTRUMX_PROXY_BASE_URL || ''));
      const verbose = options.verbose ? true : false;
      const q = options.q ? options.q : null;
      const asc = options.asc === 'true' ? true : false
      const result = await atomicals.searchContainers(q, verbose, asc);
      handleResultLogging(result);
    } catch (error) {
      console.log(error);
    }
  });

/////////////////////////////////////////////////////////////////////////////////////////////
// Modify, Updates, Events, Delete...
/////////////////////////////////////////////////////////////////////////////////////////////
program.command('set')
  .description('Set (update) an existing Atomical with data.')
  .argument('<atomicalIdAlias>', 'string')
  .argument('<jsonFilename>', 'string')
  .option('--rbf', 'Whether to enable RBF for transactions.')
  .option('--funding <string>', 'Use wallet alias WIF key to be used for funding')
  .option('--owner <string>', 'Use wallet alias WIF key to move the Atomical')
  .option('--satsbyte <number>', 'Satoshis per byte in fees', '15')
  .option('--satsoutput <number>', 'Satoshis to put into output', '1000')
  .option('--disableautoencode', 'Disables auto encoding of $b variables')
  .option('--bitworkc <string>', 'Whether to add any bitwork proof of work to the commit tx')
  .action(async (atomicalId, jsonFilename, options) => {
    try {
      const walletInfo = await validateWalletStorage();
      const config: ConfigurationInterface = validateCliInputs();
      const atomicals = new Atomicals(ElectrumApi.createClient(process.env.ELECTRUMX_PROXY_BASE_URL || ''));
      let fundingWalletRecord = resolveWalletAliasNew(walletInfo, options.funding, walletInfo.funding);
      let ownerWalletRecord = resolveWalletAliasNew(walletInfo, options.owner, walletInfo.primary);
      const result: any = await atomicals.setInteractive({
        rbf: options.rbf,
        satsbyte: parseInt(options.satsbyte, 10),
        satsoutput: parseInt(options.satsoutput, 10),
        disableautoencode: !!options.disableautoencode,
        bitworkc: options.bitworkc ? options.bitworkc : '8',
      }, atomicalId, jsonFilename, fundingWalletRecord, ownerWalletRecord);
      handleResultLogging(result);
    } catch (error) {
      console.log(error);
    }
  });

program.command('set-container-data')
  .description('Update container data with json file contents')
  .argument('<containerName>', 'string')
  .argument('<jsonFilename>', 'string')
  .option('--rbf', 'Whether to enable RBF for transactions.')
  .option('--funding <string>', 'Use wallet alias WIF key to be used for funding')
  .option('--owner <string>', 'Use wallet alias WIF key to move the Atomical')
  .option('--satsbyte <number>', 'Satoshis per byte in fees', '15')
  .option('--satsoutput <number>', 'Satoshis to put into output', '1000')
  .option('--disableautoencode', 'Disables auto encoding of $b variables')
  .option('--bitworkc <string>', 'Whether to add any bitwork proof of work to the commit tx')
  .action(async (containerName, jsonFilename, options) => {
    try {
      const walletInfo = await validateWalletStorage();
      const config: ConfigurationInterface = validateCliInputs();
      const atomicals = new Atomicals(ElectrumApi.createClient(process.env.ELECTRUMX_PROXY_BASE_URL || ''));
      let fundingWalletRecord = resolveWalletAliasNew(walletInfo, options.funding, walletInfo.funding);
      let ownerWalletRecord = resolveWalletAliasNew(walletInfo, options.owner, walletInfo.primary);
      containerName = containerName.startsWith('#') ? containerName : '#' + containerName;
      const result: any = await atomicals.setContainerDataInteractive({
        rbf: options.rbf,
        satsbyte: parseInt(options.satsbyte, 10),
        satsoutput: parseInt(options.satsoutput, 10),
        disableautoencode: !!options.disableautoencode,
        bitworkc: options.bitworkc,
      }, containerName, jsonFilename, fundingWalletRecord, ownerWalletRecord);
      handleResultLogging(result);
    } catch (error) {
      console.log(error);
    }
  });

program.command('prepare-dmint-items')
  .description('Prepare the dmint config and item manifest from a folder of images')
  .argument('<folder>', 'string')
  .argument('<outputFolderName>', 'string')
  .action(async (folder, outputFolderName) => {
    try {
      const result: any = await Atomicals.createDmintItemManifests(folder, outputFolderName);
      handleResultLogging(result);
    } catch (error) {
      console.log(error);
    }
  });

program.command('prepare-dmint')
  .description('Prepare the dmint config and item manifest from a folder of images')
  .argument('<folder>', 'string')
  .argument('<mintHeight>', 'number')
  .argument('<bitworkc>', 'string')
  .action(async (folder, mintHeight, bitworkc) => {
    try {
      const result: any = await Atomicals.createDmint(folder, parseInt(mintHeight, 10), bitworkc);
      handleResultLogging(result);
    } catch (error) {
      console.log(error);
    }
  });

program.command('enable-dmint')
  .description('Enable dmint for a container with the dmint config file produced from the prepare-dmint command')
  .argument('<container>', 'string')
  .argument('<jsonFilename>', 'string')
  .option('--rbf', 'Whether to enable RBF for transactions.')
  .option('--funding <string>', 'Use wallet alias WIF key to be used for funding')
  .option('--owner <string>', 'Use wallet alias WIF key to move the Atomical')
  .option('--satsbyte <number>', 'Satoshis per byte in fees', '15')
  .option('--satsoutput <number>', 'Satoshis to put into output', '1000')
  .option('--bitworkc <string>', 'Whether to add any bitwork proof of work to the commit tx')
  .action(async (containerName, jsonFilename, options) => {
    try {
      const walletInfo = await validateWalletStorage();
      const atomicals = new Atomicals(ElectrumApi.createClient(process.env.ELECTRUMX_PROXY_BASE_URL || ''));
      let fundingWalletRecord = resolveWalletAliasNew(walletInfo, options.funding, walletInfo.funding);
      let ownerWalletRecord = resolveWalletAliasNew(walletInfo, options.owner, walletInfo.primary);
      containerName = containerName.startsWith('#') ? containerName : '#' + containerName;
      const result: any = await atomicals.setContainerDmintInteractive({
        rbf: options.rbf,
        satsbyte: parseInt(options.satsbyte, 10),
        satsoutput: parseInt(options.satsoutput, 10),
        disableautoencode: !!options.disableautoencode,
        bitworkc: options.bitworkc || '7',
      }, containerName, jsonFilename, fundingWalletRecord, ownerWalletRecord);

      handleResultLogging(result);
    } catch (error) {
      console.log(error);
    }
  });

program.command('mint-item')
  .description('Mint item non-fungible token (NFT) Atomical from a decentralized container')
  .argument('<containerName>', 'string')
  .argument('<itemName>', 'string')
  .argument('<manifestFile>', 'string')
  .option('--rbf', 'Whether to enable RBF for transactions.')
  .option('--owner <string>', 'Owner of the parent Atomical. Used for direct subrealm minting.')
  .option('--initialowner <string>', 'Initial owner wallet alias to mint the Atomical into')
  .option('--satsbyte <number>', 'Satoshis per byte in fees', '15')
  .option('--satsoutput <number>', 'Satoshis to put into the minted atomical', '1000')
  .option('--funding <string>', 'Use wallet alias WIF key to be used for funding and change')
  .option('--container <string>', 'Name of the container to request')
  .option('--bitworkc <string>', 'Whether to put any bitwork proof of work into the token mint. Applies to the commit transaction.')
  .option('--bitworkr <string>', 'Whether to put any bitwork proof of work into the token mint. Applies to the reveal transaction.')
  .option('--disablechalk', 'Whether to disable the real-time chalked logging of each hash for mining. Improvements mining performance to set this flag')
  .action(async (containerName, itemName, manifestFile, options) => {
    try {
      const walletInfo = await validateWalletStorage();
      const atomicals = new Atomicals(ElectrumApi.createClient(process.env.ELECTRUMX_PROXY_BASE_URL || ''));
      let initialOwnerAddress = resolveAddress(walletInfo, options.initialowner, walletInfo.primary).address;
      let fundingRecord = resolveWalletAliasNew(walletInfo, options.funding, walletInfo.funding);
      const result: any = await atomicals.mintContainerItemInteractive({
        rbf: options.rbf,
        meta: options.meta,
        ctx: options.ctx,
        init: options.init,
        satsbyte: parseInt(options.satsbyte),
        satsoutput: parseInt(options.satsoutput),
        container: options.container,
        bitworkc: options.bitworkc,
        bitworkr: options.bitworkr,
        disableMiningChalk: options.disablechalk,
      }, containerName, itemName, manifestFile, initialOwnerAddress, fundingRecord.WIF);
      handleResultLogging(result, true);
    } catch (error) {
      console.log(error);
    }
  });

program.command('emit')
  .description('Emit an event for an existing Atomical with data.')
  .argument('<atomicalIdAlias>', 'string')
  .argument('<data...>', 'string')
  .option('--rbf', 'Whether to enable RBF for transactions.')
  .option('--funding <string>', 'Use wallet alias WIF key to be used for funding')
  .option('--owner <string>', 'Use wallet alias WIF key to move the Atomical')
  .option('--satsbyte <number>', 'Satoshis per byte in fees', '15')
  .option('--satsoutput <number>', 'Satoshis to put into output', '1000')
  .action(async (atomicalId, data, options) => {
    try {
      const walletInfo = await validateWalletStorage();
      const config: ConfigurationInterface = validateCliInputs();
      const atomicals = new Atomicals(ElectrumApi.createClient(process.env.ELECTRUMX_PROXY_BASE_URL || ''));
      let fundingWalletRecord = resolveWalletAliasNew(walletInfo, options.funding, walletInfo.funding);
      let ownerWalletRecord = resolveWalletAliasNew(walletInfo, options.owner, walletInfo.primary);
      const result: any = await atomicals.emitInteractive({
        rbf: options.rbf,
        satsbyte: parseInt(options.satsbyte, 10),
        satsoutput: parseInt(options.satsoutput, 10),
      }, atomicalId, data, fundingWalletRecord, ownerWalletRecord);
      handleResultLogging(result);
    } catch (error) {
      console.log(error);
    }
  });


program.command('set-relation')
  .description('Set relationship an existing Atomical with data.')
  .argument('<atomicalId>', 'string')
  .argument('<relationName>', 'string')
  .argument('<relationValues...>', 'string')
  .option('--rbf', 'Whether to enable RBF for transactions.')
  .option('--funding <string>', 'Use wallet alias WIF key to be used for funding')
  .option('--owner <string>', 'Use wallet alias WIF key to move the Atomical')
  .option('--satsbyte <number>', 'Satoshis per byte in fees', '15')
  .option('--satsoutput <number>', 'Satoshis to put into output', '1000')
  .action(async (atomicalId, relationName, values, options) => {
    try {
      const walletInfo = await validateWalletStorage();
      const config: ConfigurationInterface = validateCliInputs();
      const atomicals = new Atomicals(ElectrumApi.createClient(process.env.ELECTRUMX_PROXY_BASE_URL || ''));
      let fundingWalletRecord = resolveWalletAliasNew(walletInfo, options.funding, walletInfo.funding);
      let ownerWalletRecord = resolveWalletAliasNew(walletInfo, options.owner, walletInfo.primary);
      const result: any = await atomicals.setRelationInteractive({
        rbf: options.rbf,
        satsbyte: parseInt(options.satsbyte, 10),
        satsoutput: parseInt(options.satsoutput, 10),
      }, atomicalId, relationName, values, fundingWalletRecord, ownerWalletRecord);
      handleResultLogging(result);
    } catch (error) {
      console.log(error);
    }
  });

program.command('delete')
  .description('Delete keys for existing Atomical.')
  .argument('<atomicalIdAlias>', 'string')
  .argument('<filesToDelete...>', 'string')
  .option('--rbf', 'Whether to enable RBF for transactions.')
  .option('--funding <string>', 'Use wallet alias WIF key to be used for funding')
  .option('--owner <string>', 'Use wallet alias WIF key to move the Atomical')
  .option('--satsbyte <number>', 'Satoshis per byte in fees', '15')
  .option('--satsoutput <number>', 'Satoshis to put into output', '1000')
  .option('--bitworkc <string>', 'Whether to add any bitwork proof of work to the commit tx')
  .option('--bitworkr <string>', 'Whether to add any bitwork proof of work to the reveal tx.')
  .option('--disablechalk', 'Whether to disable the real-time chalked logging of each hash for mining. Improvements mining performance to set this flag')
  .action(async (atomicalId, filesToDelete, options) => {
    try {
      const walletInfo = await validateWalletStorage();
      const config: ConfigurationInterface = validateCliInputs();
      const atomicals = new Atomicals(ElectrumApi.createClient(process.env.ELECTRUMX_PROXY_BASE_URL || ''));
      let fundingWalletRecord = resolveWalletAliasNew(walletInfo, options.funding, walletInfo.funding);
      let ownerWalletRecord = resolveWalletAliasNew(walletInfo, options.owner, walletInfo.primary);
      const result: any = await atomicals.deleteInteractive({
        rbf: options.rbf,
        satsbyte: parseInt(options.satsbyte, 10),
        satsoutput: parseInt(options.satsoutput, 10),
        bitworkc: options.bitworkc ? options.bitworkc : '8',
        bitworkr: options.bitworkr,
        disableMiningChalk: options.disablechalk,
      }, atomicalId, filesToDelete, ownerWalletRecord, fundingWalletRecord);
      handleResultLogging(result);
    } catch (error) {
      console.log(error);
    }
  });

program.command('seal')
  .description('Seal any NFT Atomical type permanently so that it can never be updated or transferred ever again.')
  .argument('<atomicalIdAlias>', 'string')
  .option('--rbf', 'Whether to enable RBF for transactions.')
  .option('--funding <string>', 'Use wallet alias WIF key to be used for funding')
  .option('--owner <string>', 'Use wallet alias WIF key to move the Atomical')
  .option('--satsbyte <number>', 'Satoshis per byte in fees', '15')
  .option('--bitworkc <string>', 'Whether to add any bitwork proof of work to the commit tx')
  .action(async (atomicalId, options) => {
    try {
      const walletInfo = await validateWalletStorage();
      const config: ConfigurationInterface = validateCliInputs();
      const atomicals = new Atomicals(ElectrumApi.createClient(process.env.ELECTRUMX_PROXY_BASE_URL || ''));
      let fundingWalletRecord = resolveWalletAliasNew(walletInfo, options.funding, walletInfo.funding);
      let ownerWalletRecord = resolveWalletAliasNew(walletInfo, options.owner, walletInfo.primary);
      const result: any = await atomicals.sealInteractive({
        rbf: options.rbf,
        satsbyte: parseInt(options.satsbyte),
        bitworkc: options.bitworkc || '1',
      }, atomicalId, fundingWalletRecord, ownerWalletRecord);
      handleResultLogging(result);
    } catch (error) {
      console.log(error);
    }
  });

program.command('splat')
  .description('Extract an NFT Atomical from a UTXO which contains multiple Atomicals')
  .argument('<locationId>', 'string')
  .option('--rbf', 'Whether to enable RBF for transactions.')
  .option('--funding <string>', 'Use wallet alias WIF key to be used for funding')
  .option('--owner <string>', 'Use wallet alias WIF key to move the Atomical')
  .option('--satsbyte <number>', 'Satoshis per byte in fees', '15')
  .option('--satsoutput <number>', 'Satoshis to put into each output', '1000')
  .option('--bitworkc <string>', 'Whether to add any bitwork proof of work to the commit tx')
  .action(async (locationId, options) => {
    try {
      const walletInfo = await validateWalletStorage();
      const config: ConfigurationInterface = validateCliInputs();
      const atomicals = new Atomicals(ElectrumApi.createClient(process.env.ELECTRUMX_PROXY_BASE_URL || ''));
      let fundingWalletRecord = resolveWalletAliasNew(walletInfo, options.funding, walletInfo.funding);
      let ownerWalletRecord = resolveWalletAliasNew(walletInfo, options.owner, walletInfo.primary);
      const result: any = await atomicals.splatInteractive({
        rbf: options.rbf,
        satsbyte: parseInt(options.satsbyte),
        satsoutput: parseInt(options.satsoutput),
        bitworkc: options.bitworkc || '1',
      }, locationId, fundingWalletRecord, ownerWalletRecord);
      handleResultLogging(result);
    } catch (error) {
      console.log(error);
    }
  });

/*
program.command('split')
  .description('Split operation to separate the FT Atomicals at a single UTXOs.')
  .argument('<locationId>', 'string')
  .option('--rbf', 'Whether to enable RBF for transactions.')
  .option('--funding <string>', 'Use wallet alias wif key to be used for funding')
  .option('--owner <string>', 'Use wallet alias WIF key to move the Atomical')
  .option('--satsbyte <number>', 'Satoshis per byte in fees', '15')
  .action(async (locationId, options) => {
    try {
      const walletInfo = await validateWalletStorage();
      const config: ConfigurationInterface = validateCliInputs();
      const atomicals = new Atomicals(ElectrumApi.createClient(process.env.ELECTRUMX_PROXY_BASE_URL || ''));
      let fundingWalletRecord = resolveWalletAliasNew(walletInfo, options.funding, walletInfo.funding);
      let ownerWalletRecord = resolveWalletAliasNew(walletInfo, options.owner, walletInfo.primary);
      const result: any = await atomicals.splitItneractive({
        rbf: options.rbf,
        satsbyte: parseInt(options.satsbyte),
      }, locationId, fundingWalletRecord, ownerWalletRecord);
      handleResultLogging(result);
    } catch (error) {
      console.log(error);
    }
  });
*/

program.command('get')
  .description('Get the status of an Atomical')
  .argument('<atomicalAliasOrId>', 'string')
  .option('--verbose', 'Verbose output')
  .action(async (atomicalAliasOrId, options) => {
    try {
      await validateWalletStorage();
      const config: ConfigurationInterface = validateCliInputs();
      const atomicals = new Atomicals(ElectrumApi.createClient(process.env.ELECTRUMX_PROXY_BASE_URL || ''));
      const verbose = options.verbose ? true : false;
      const result = await atomicals.resolveAtomical(atomicalAliasOrId, AtomicalsGetFetchType.GET, undefined, verbose);
      handleResultLogging(result, true);
    } catch (error) {
      console.log(error);
    }
  });

program.command('global')
  .description('Get global status')
  .option('--hashes <number>', 'How many atomicals block hashes to retrieve', '10')
  .action(async (options) => {
    try {
      await validateWalletStorage();
      const config: ConfigurationInterface = validateCliInputs();
      const headersCount = parseInt(options.hashes, 10)
      const atomicals = new Atomicals(ElectrumApi.createClient(process.env.ELECTRUMX_PROXY_BASE_URL || ''));
      const result = await atomicals.global(headersCount);
      handleResultLogging(result);
    } catch (error) {
      console.log(error);
    }
  });

program.command('dump')
  .description('dump')
  .action(async (options) => {
    try {
      await validateWalletStorage();
      const config: ConfigurationInterface = validateCliInputs();
      const atomicals = new Atomicals(ElectrumApi.createClient(process.env.ELECTRUMX_PROXY_BASE_URL || ''));
      const result = await atomicals.dump();
      handleResultLogging(result);
    } catch (error) {
      console.log(error);
    }
  });

program.command('location')
  .description('Get locations of an Atomical')
  .argument('<atomicalAliasOrId>', 'string')
  .option('--verbose', 'Verbose output')
  .action(async (atomicalAliasOrId, options) => {
    try {
      await validateWalletStorage();
      const config: ConfigurationInterface = validateCliInputs();
      const atomicals = new Atomicals(ElectrumApi.createClient(process.env.ELECTRUMX_PROXY_BASE_URL || ''));
      const result = await atomicals.resolveAtomical(atomicalAliasOrId, AtomicalsGetFetchType.LOCATION, undefined, options.verbose);
      handleResultLogging(result);
    } catch (error) {
      console.log(error);
    }
  });

program.command('ftinfo')
  .description('Get FT specific info for an FT atomical')
  .argument('<atomicalAliasOrId>', 'string')
  .action(async (atomicalAliasOrId, options) => {
    try {
      await validateWalletStorage();
      const config: ConfigurationInterface = validateCliInputs();
      const atomicals = new Atomicals(ElectrumApi.createClient(process.env.ELECTRUMX_PROXY_BASE_URL || ''));
      const result = await atomicals.getAtomicalFtInfo(atomicalAliasOrId);
      handleResultLogging(result);
    } catch (error) {
      console.log(error);
    }
  });

program.command('state')
  .description('Get the state of an Atomical')
  .argument('<atomicalAliasOrId>', 'string')
  .option('--verbose', 'Verbose output')
  .action(async (atomicalAliasOrId, options) => {
    try {
      await validateWalletStorage();
      const config: ConfigurationInterface = validateCliInputs();
      const atomicals = new Atomicals(ElectrumApi.createClient(process.env.ELECTRUMX_PROXY_BASE_URL || ''));
      const verbose = options.verbose ? true : false;
      const result = await atomicals.resolveAtomical(atomicalAliasOrId, AtomicalsGetFetchType.STATE, verbose);
      handleResultLogging(result);
    } catch (error) {
      console.log(error);
    }
  });

program.command('state-history')
  .description('Get the state history of an Atomical')
  .argument('<atomicalAliasOrId>', 'string')
  .option('--verbose', 'Verbose output')
  .action(async (atomicalAliasOrId, options) => {
    try {
      await validateWalletStorage();
      const config: ConfigurationInterface = validateCliInputs();
      const atomicals = new Atomicals(ElectrumApi.createClient(process.env.ELECTRUMX_PROXY_BASE_URL || ''));
      const verbose = options.verbose ? true : false;
      const result = await atomicals.resolveAtomical(atomicalAliasOrId, AtomicalsGetFetchType.STATE_HISTORY, undefined, verbose);
      handleResultLogging(result);
    } catch (error) {
      console.log(error);
    }
  });

program.command('events')
  .description('Get the event state history of an Atomical')
  .argument('<atomicalAliasOrId>', 'string')
  .option('--verbose', 'Verbose output')
  .action(async (atomicalAliasOrId, options) => {
    try {
      await validateWalletStorage();
      const config: ConfigurationInterface = validateCliInputs();
      const atomicals = new Atomicals(ElectrumApi.createClient(process.env.ELECTRUMX_PROXY_BASE_URL || ''));
      const verbose = options.verbose ? true : false;
      const result = await atomicals.resolveAtomical(atomicalAliasOrId, AtomicalsGetFetchType.EVENT_HISTORY, undefined, verbose);
      handleResultLogging(result);
    } catch (error) {
      console.log(error);
    }
  });


/////////////////////////////////////////////////////////////////////////////////////////////
// Subrealm Minting and Payments Management Operations
/////////////////////////////////////////////////////////////////////////////////////////////

program.command('enable-subrealms')
  .description('Set and enable subrealm minting rules for a realm or subrealm')
  .argument('<realmOrSubRealm>', 'string')
  .argument('<file>')
  .option('--rbf', 'Whether to enable RBF for transactions.')
  .option('--funding <string>', 'Use wallet alias WIF key to be used for funding')
  .option('--owner <string>', 'Use wallet alias WIF key to move the Atomical')
  .option('--satsbyte <number>', 'Satoshis per byte in fees', '15')
  .option('--satsoutput <number>', 'Satoshis to put into output', '1000')
  .option('--bitworkc <string>', 'Whether to add any bitwork proof of work to the commit tx')
  .option('--bitworkr <string>', 'Whether to add any bitwork proof of work to the reveal tx.')
  .option('--disablechalk', 'Whether to disable the real-time chalked logging of each hash for mining. Improvements mining performance to set this flag')
  .action(async (realmOrSubRealm, file, options) => {
    try {
      const walletInfo = await validateWalletStorage();
      const config: ConfigurationInterface = validateCliInputs();
      const atomicals = new Atomicals(ElectrumApi.createClient(process.env.ELECTRUMX_PROXY_BASE_URL || ''));
      let fundingWalletRecord = resolveWalletAliasNew(walletInfo, options.funding, walletInfo.funding);
      let ownerWalletRecord = resolveWalletAliasNew(walletInfo, options.owner, walletInfo.primary);
      const realmOrSubRealmAdded = realmOrSubRealm.indexOf('+') === 0 ? realmOrSubRealm : '+' + realmOrSubRealm;
      const result: any = await atomicals.enableSubrealmRules({
        rbf: options.rbf,
        satsbyte: parseInt(options.satsbyte),
        satsoutput: parseInt(options.satsoutput),
        bitworkc: options.bitworkc,
        bitworkr: options.bitworkr,
        disableMiningChalk: options.disablechalk,
      }, realmOrSubRealmAdded, file, fundingWalletRecord, ownerWalletRecord);
      handleResultLogging(result);
    } catch (error) {
      console.log(error);
    }
  });

program.command('disable-subrealms')
  .description('Delete the subrealm minting rules for a realm or subrealm')
  .argument('<realmOrSubRealm>', 'string')
  .option('--rbf', 'Whether to enable RBF for transactions.')
  .option('--funding <string>', 'Use wallet alias WIF key to be used for funding')
  .option('--owner <string>', 'Use wallet alias WIF key to move the Atomical')
  .option('--satsbyte <number>', 'Satoshis per byte in fees', '15')
  .option('--satsoutput <number>', 'Satoshis to put into output', '1000')
  .option('--bitworkc <string>', 'Whether to add any bitwork proof of work to the commit tx')
  .option('--bitworkr <string>', 'Whether to add any bitwork proof of work to the reveal tx.')
  .option('--disablechalk', 'Whether to disable the real-time chalked logging of each hash for mining. Improvements mining performance to set this flag')
  .action(async (realmOrSubRealm, options) => {
    try {
      const walletInfo = await validateWalletStorage();
      const config: ConfigurationInterface = validateCliInputs();
      const atomicals = new Atomicals(ElectrumApi.createClient(process.env.ELECTRUMX_PROXY_BASE_URL || ''));
      let fundingWalletRecord = resolveWalletAliasNew(walletInfo, options.funding, walletInfo.funding);
      let ownerWalletRecord = resolveWalletAliasNew(walletInfo, options.owner, walletInfo.primary);
      const realmOrSubRealmAdded = realmOrSubRealm.indexOf('+') === 0 ? realmOrSubRealm : '+' + realmOrSubRealm;
      const result: any = await atomicals.disableSubrealmRules({
        rbf: options.rbf,
        satsbyte: parseInt(options.satsbyte),
        satsoutput: parseInt(options.satsoutput),
        bitworkc: options.bitworkc,
        bitworkr: options.bitworkr,
        disableMiningChalk: options.disablechalk,
      }, realmOrSubRealmAdded, fundingWalletRecord, ownerWalletRecord);
      handleResultLogging(result);
    } catch (error) {
      console.log(error);
    }
  });

program.command('pending-subrealms')
  .description('Display pending subrealm Atomical requests and make payments')
  .option('--rbf', 'Whether to enable RBF for transactions.')
  .option('--owner <string>', 'Show pending subrealms for an address or wallet')
  .option('--display', 'Show pending subrealms for an address or wallet')
  .option('--verbose', 'Show verbose raw output')
  .option('--funding <string>', 'Use wallet alias WIF key to be used for funding and change')
  .option('--satsbyte <number>', 'Satoshis per byte in fees', '300')
  .action(async (options) => {
    try {
      const walletInfo = await validateWalletStorage();
      const config: ConfigurationInterface = validateCliInputs();
      const atomicals = new Atomicals(ElectrumApi.createClient(process.env.ELECTRUMX_PROXY_BASE_URL || ''));
      let ownerWalletAddress = resolveAddress(walletInfo, options.owner, walletInfo.primary).address;
      const display = options.display ? true : false;
      const satsbyte = parseInt(options.satsbyte);
      let fundingWalletRecord = resolveWalletAliasNew(walletInfo, options.funding, walletInfo.funding);
      const result = await atomicals.pendingSubrealms(options, ownerWalletAddress, fundingWalletRecord, satsbyte, display);
      if (options.verbose) {
        handleResultLogging(result);
      }
    } catch (error) {
      console.log(error);
    }
  });

/////////////////////////////////////////////////////////////////////////////////////////////
// Mint NFTs, FTs Operations
/////////////////////////////////////////////////////////////////////////////////////////////

program.command('mint-ft')
  .description('Mint fungible token (FT) Atomical in direct issuance mode')
  .argument('<ticker>', 'string')
  .argument('<supply>', 'number')
  .argument('<file>', 'string')
  .option('--rbf', 'Whether to enable RBF for transactions.')
  .option('--initialowner <string>', 'Initial owner wallet alias to mint the Atomical into')
  .option('--satsbyte <number>', 'Satoshis per byte in fees', '15')
  .option('--funding <string>', 'Use wallet alias WIF key to be used for funding and change')
  .option('--bitworkc <string>', 'Whether to put any bitwork proof of work into the token mint. Applies to the commit transaction.')
  .option('--bitworkr <string>', 'Whether to put any bitwork proof of work into the token mint. Applies to the reveal transaction.')
  .option('--parent <string>', 'Whether to require a parent atomical to be spent along with the mint.')
  .option('--parentowner <string>', 'Wallet owner of the parent to spend along with the mint.')
  .option('--disablechalk', 'Whether to disable the real-time chalked logging of each hash for mining. Improvements mining performance to set this flag')
  .action(async (ticker, supply, file, options) => {
    try {
      const walletInfo = await validateWalletStorage();
      const config: ConfigurationInterface = validateCliInputs();
      const requestTicker = ticker.toLowerCase();
      let parentOwnerRecord = resolveWalletAliasNew(walletInfo, options.parentowner, walletInfo.primary);
      let fundingRecord = resolveWalletAliasNew(walletInfo, options.funding, walletInfo.funding);
      const atomicals = new Atomicals(ElectrumApi.createClient(process.env.ELECTRUMX_PROXY_BASE_URL || ''));
      let initialOwnerRecord = resolveAddress(walletInfo, options.initialowner, walletInfo.primary);
      if (isNaN(supply)) {
        throw 'supply must be an integer';
      }
      const result: any = await atomicals.mintFtInteractive({
        rbf: options.rbf,
        meta: options.meta,
        ctx: options.ctx,
        init: options.init,
        satsbyte: parseInt(options.satsbyte),
        container: options.container,
        bitworkc: options.bitworkc ? options.bitworkc : getRandomBitwork4(),
        bitworkr: options.bitworkr,
        parent: options.parent,
        parentOwner: parentOwnerRecord,
        disableMiningChalk: options.disablechalk,
      }, file, parseInt(supply), initialOwnerRecord.address, requestTicker, fundingRecord.WIF);
      handleResultLogging(result);
    } catch (error) {
      console.log(error);
    }
  });

program.command('init-dft')
  .description('Initialize fungible token (FT) atomical in decentralized issuance mode')
  .argument('<ticker>', 'string')
  .argument('<mint_amount>', 'number')
  .argument('<max_mints>', 'number')
  .argument('<mint_height>', 'number')
  .argument('<file>', 'string')
  .argument('<mintbitworkc>', 'string')
  .option('--rbf', 'Whether to enable RBF for transactions.')
  .option('--funding <string>', 'Use wallet alias wif key to be used for funding and change')
  .option('--satsbyte <number>', 'Satoshis per byte in fees', '200')
  .option('--mintbitworkr <string>', 'Whether to require any bitwork proof of work to mint. Applies to the reveal transaction.')
  .option('--bitworkc <string>', 'Whether to put any bitwork proof of work into the token mint. Applies to the commit transaction.')
  .option('--bitworkr <string>', 'Whether to put any bitwork proof of work into the token mint. Applies to the reveal transaction.')
  .option('--parent <string>', 'Whether to require a parent atomical to be spent along with the mint.')
  .option('--parentowner <string>', 'Wallet owner of the parent to spend along with the mint.')
  .option('--disablechalk', 'Whether to disable the real-time chalked logging of each hash for Bitwork mining. Improvements mining performance to set this flag')
  .action(async (ticker, mintAmount, maxMints, mintHeight, file, mintbitworkc, options) => {
    try {
      const walletInfo = await validateWalletStorage();
      const config: ConfigurationInterface = validateCliInputs();
      const requestTicker = ticker.toLowerCase();
      const atomicals = new Atomicals(ElectrumApi.createClient(process.env.ELECTRUMX_PROXY_BASE_URL || ''));
      let parentOwnerRecord = resolveWalletAliasNew(walletInfo, options.parentowner, walletInfo.primary);
      let fundingRecord = resolveWalletAliasNew(walletInfo, options.funding, walletInfo.funding);
      const result: any = await atomicals.initDftInteractive({
        rbf: options.rbf,
        meta: options.meta,
        ctx: options.ctx,
        init: options.init,
        satsbyte: parseInt(options.satsbyte),
        satsoutput: parseInt(options.satsoutput),
        container: options.container,
        bitworkc: options.bitworkc ? options.bitworkc : getRandomBitwork4(),
        bitworkr: options.bitworkr,
        parent: options.parent,
        parentOwner: parentOwnerRecord,
        disableMiningChalk: options.disablechalk,
<<<<<<< HEAD
      }, file, fundingRecord.address, requestTicker, mintAmount, maxMints, mintHeight, mintbitworkc, options.mintbitworkr, fundingRecord.WIF);
=======
      }, file, walletRecord.address, requestTicker, mintAmount, maxMints, mintHeight, mintbitworkc, options.mintbitworkr, fundingRecord.WIF);
>>>>>>> c405bee2
      handleResultLogging(result);
    } catch (error) {
      console.log(error);
    }
  });

program.command('mint-dft')
  .description('Mint coins for a decentralized fungible token (FT)')
  .argument('<ticker>', 'string')
  .option('--rbf', 'Whether to enable RBF for transactions.')
  .option('--initialowner <string>', 'Assign claimed tokens into this address')
  .option('--funding <string>', 'Use wallet alias wif key to be used for funding and change')
  .option('--satsbyte <number>', 'Satoshis per byte in fees', '150')
  .option('--disablechalk', 'Whether to disable the real-time chalked logging of each hash for Bitwork mining. Improvements mining performance to set this flag')
  .action(async (ticker, options) => {
    try {
      const walletInfo = await validateWalletStorage();
      const config: ConfigurationInterface = validateCliInputs();
      ticker = ticker.toLowerCase();
      const atomicals = new Atomicals(ElectrumApi.createClient(process.env.ELECTRUMX_PROXY_BASE_URL || ''));
      let walletAddress = resolveAddress(walletInfo, options.initialowner, walletInfo.primary).address;
      let fundingRecord = resolveWalletAliasNew(walletInfo, options.funding, walletInfo.funding);
      const sats = parseInt(options.satsbyte);

      const result: any = await atomicals.mintDftInteractive({
        rbf: options.rbf,
        satsbyte: parseInt(options.satsbyte),
        disableMiningChalk: options.disablechalk,
      }, walletAddress, ticker, fundingRecord.WIF);
      handleResultLogging(result, true);
    } catch (error) {
      console.log(error);
    }
  });


program.command('mint-nft')
  .description('Mint non-fungible token (NFT) Atomical')
  .argument('<files...>', 'string')
  .option('--rbf', 'Whether to enable RBF for transactions.')
  .option('--initialowner <string>', 'Initial owner wallet alias to mint the Atomical into')
  .option('--satsbyte <number>', 'Satoshis per byte in fees', '15')
  .option('--satsoutput <number>', 'Satoshis to put into the minted atomical', '1000')
  .option('--funding <string>', 'Use wallet alias WIF key to be used for funding and change')
  .option('--container <string>', 'Name of the container to request')
  .option('--bitworkc <string>', 'Whether to put any bitwork proof of work into the token mint. Applies to the commit transaction.')
  .option('--bitworkr <string>', 'Whether to put any bitwork proof of work into the token mint. Applies to the reveal transaction.')
  .option('--parent <string>', 'Whether to require a parent atomical to be spent along with the mint.')
  .option('--parentowner <string>', 'Wallet owner of the parent to spend along with the mint.')
  .option('--disablechalk', 'Whether to disable the real-time chalked logging of each hash for mining. Improvements mining performance to set this flag')
  .action(async (files, options) => {
    try {
      const walletInfo = await validateWalletStorage();
      const config: ConfigurationInterface = validateCliInputs();
      const atomicals = new Atomicals(ElectrumApi.createClient(process.env.ELECTRUMX_PROXY_BASE_URL || ''));
      let initialOwnerAddress = resolveAddress(walletInfo, options.initialowner, walletInfo.primary).address;
      let parentOwnerRecord = resolveWalletAliasNew(walletInfo, options.parentowner, walletInfo.primary);
      let fundingRecord = resolveWalletAliasNew(walletInfo, options.funding, walletInfo.funding);
      const result: any = await atomicals.mintNftInteractive({
        rbf: options.rbf,
        meta: options.meta,
        ctx: options.ctx,
        init: options.init,
        satsbyte: parseInt(options.satsbyte),
        satsoutput: parseInt(options.satsoutput),
        container: options.container,
        bitworkc: options.bitworkc,
        bitworkr: options.bitworkr,
        parent: options.parent,
        parentOwner: parentOwnerRecord,
        disableMiningChalk: options.disablechalk,
      }, files, initialOwnerAddress, fundingRecord.WIF);
      handleResultLogging(result);
    } catch (error) {
      console.log(error);
    }
  });

program.command('mint-realm')
  .description('Mint top level Realm non-fungible token (NFT) Atomical')
  .argument('<realm>', 'string')
  .option('--rbf', 'Whether to enable RBF for transactions.')
  .option('--initialowner <string>', 'Initial owner wallet alias to mint the Atomical into')
  .option('--satsbyte <number>', 'Satoshis per byte in fees', '200')
  .option('--satsoutput <number>', 'Satoshis to put into the minted atomical', '1000')
  .option('--funding <string>', 'Use wallet alias WIF key to be used for funding and change')
  .option('--container <string>', 'Name of the container to request')
  .option('--bitworkc <string>', 'Whether to put any bitwork proof of work into the token mint. Applies to the commit transaction.')
  .option('--bitworkr <string>', 'Whether to put any bitwork proof of work into the token mint. Applies to the reveal transaction.')
  .option('--parent <string>', 'Whether to require a parent atomical to be spent along with the mint.')
  .option('--parentowner <string>', 'Wallet owner of the parent to spend along with the mint.')
  .option('--disablechalk', 'Whether to disable the real-time chalked logging of each hash for mining. Improvements mining performance to set this flag')
  .action(async (realm, options) => {
    try {
      const walletInfo = await validateWalletStorage();
      const config: ConfigurationInterface = validateCliInputs();
      const atomicals = new Atomicals(ElectrumApi.createClient(process.env.ELECTRUMX_PROXY_BASE_URL || ''));
      let initialOwnerAddress = resolveAddress(walletInfo, options.initialowner, walletInfo.primary).address;
      let parentOwnerRecord = resolveWalletAliasNew(walletInfo, options.parentowner, walletInfo.primary);
      let fundingRecord = resolveWalletAliasNew(walletInfo, options.funding, walletInfo.funding);
      const result: any = await atomicals.mintRealmInteractive({
        rbf: options.rbf,
        meta: options.meta,
        ctx: options.ctx,
        init: options.init,
        satsbyte: parseInt(options.satsbyte),
        satsoutput: parseInt(options.satsoutput),
        container: options.container,
        bitworkc: options.bitworkc ? options.bitworkc : getRandomBitwork4(),
        bitworkr: options.bitworkr,
        parent: options.parent,
        parentOwner: parentOwnerRecord,
        disableMiningChalk: options.disablechalk,
      }, realm, initialOwnerAddress, fundingRecord.WIF);
      handleResultLogging(result, true);
    } catch (error) {
      console.log(error);
    }
  });

program.command('mint-subrealm')
  .description('Mint subrealm non-fungible token (NFT) Atomical')
  .argument('<realm>', 'string')
  .option('--rbf', 'Whether to enable RBF for transactions.')
  .option('--owner <string>', 'Owner of the parent Atomical. Used for direct subrealm minting.')
  .option('--initialowner <string>', 'Initial owner wallet alias to mint the Atomical into')
  .option('--satsbyte <number>', 'Satoshis per byte in fees', '200')
  .option('--satsoutput <number>', 'Satoshis to put into the minted atomical', '1000')
  .option('--funding <string>', 'Use wallet alias WIF key to be used for funding and change')
  .option('--container <string>', 'Name of the container to request')
  .option('--bitworkc <string>', 'Whether to put any bitwork proof of work into the token mint. Applies to the commit transaction.')
  .option('--bitworkr <string>', 'Whether to put any bitwork proof of work into the token mint. Applies to the reveal transaction.')
  .option('--disablechalk', 'Whether to disable the real-time chalked logging of each hash for mining. Improvements mining performance to set this flag')
  .action(async (subrealm, options) => {
    try {
      const walletInfo = await validateWalletStorage();
      const config: ConfigurationInterface = validateCliInputs();
      const atomicals = new Atomicals(ElectrumApi.createClient(process.env.ELECTRUMX_PROXY_BASE_URL || ''));
      let initialOwnerAddress = resolveAddress(walletInfo, options.initialowner, walletInfo.primary).address;
      let ownerWalletRecord = resolveWalletAliasNew(walletInfo, options.owner, walletInfo.primary);
      let fundingRecord = resolveWalletAliasNew(walletInfo, options.funding, walletInfo.funding);
      const result: any = await atomicals.mintSubrealmInteractive({
        rbf: options.rbf,
        meta: options.meta,
        ctx: options.ctx,
        init: options.init,
        satsbyte: parseInt(options.satsbyte),
        satsoutput: parseInt(options.satsoutput),
        container: options.container,
        bitworkc: options.bitworkc,
        bitworkr: options.bitworkr,
        disableMiningChalk: options.disablechalk,
      }, subrealm, initialOwnerAddress, fundingRecord.WIF, ownerWalletRecord);
      handleResultLogging(result);
    } catch (error) {
      console.log(error);
    }
  });

program.command('mint-container')
  .description('Mint container non-fungible token (NFT) Atomical')
  .argument('<container>', 'string')
  .option('--rbf', 'Whether to enable RBF for transactions.')
  .option('--initialowner <string>', 'Initial owner wallet alias to mint the Atomical into')
  .option('--satsbyte <number>', 'Satoshis per byte in fees', '15')
  .option('--satsoutput <number>', 'Satoshis to put into the minted atomical', '1000')
  .option('--funding <string>', 'Use wallet alias WIF key to be used for funding and change')
  .option('--container <string>', 'Name of the container to request to be a member of. Not to be confused with the \'mint-container\' command to create a new container')
  .option('--bitworkc <string>', 'Whether to put any bitwork proof of work into the token mint. Applies to the commit transaction.')
  .option('--bitworkr <string>', 'Whether to put any bitwork proof of work into the token mint. Applies to the reveal transaction.')
  .option('--parent <string>', 'Whether to require a parent atomical to be spent along with the mint.')
  .option('--parentowner <string>', 'Wallet owner of the parent to spend along with the mint.')
  .option('--disablechalk', 'Whether to disable the real-time chalked logging of each hash for mining. Improvements mining performance to set this flag')
  .action(async (container, options) => {
    try {
      const walletInfo = await validateWalletStorage();
      const config: ConfigurationInterface = validateCliInputs();
      const atomicals = new Atomicals(ElectrumApi.createClient(process.env.ELECTRUMX_PROXY_BASE_URL || ''));
      let initialOwnerAddress = resolveAddress(walletInfo, options.initialowner, walletInfo.primary).address;
      let parentOwnerRecord = resolveWalletAliasNew(walletInfo, options.parentowner, walletInfo.primary);
      let fundingRecord = resolveWalletAliasNew(walletInfo, options.funding, walletInfo.funding);
      const result: any = await atomicals.mintContainerInteractive({
        rbf: options.rbf,
        meta: options.meta,
        ctx: options.ctx,
        init: options.init,
        satsbyte: parseInt(options.satsbyte),
        satsoutput: parseInt(options.satsoutput),
        container: options.container,
        bitworkc: options.bitworkc ? options.bitworkc : getRandomBitwork4(),
        bitworkr: options.bitworkr,
        parent: options.parent,
        parentOwner: parentOwnerRecord,
        disableMiningChalk: options.disablechalk
      }, container, initialOwnerAddress, fundingRecord.WIF);
      handleResultLogging(result);
    } catch (error: any) {
      console.log(error);
    }
  });


/////////////////////////////////////////////////////////////////////////////////////////////
// Transfer NFTs and FTs Operations
/////////////////////////////////////////////////////////////////////////////////////////////

program.command('transfer-nft')
  .description('Transfer Atomical NFT to new address')
  .argument('<atomicalId>', 'string')
  .argument('<address>', 'string')
  .option('--rbf', 'Whether to enable RBF for transactions.')
  .option('--owner <string>', 'Use wallet alias WIF key to move the Atomical')
  .option('--funding <string>', 'Use wallet alias WIF key to be used for funding and change')
  .option('--satsbyte <number>', 'Satoshis per byte in fees', '15')
  .option('--satsoutput <number>', 'Satoshis to put into the transferred atomical', '546')
  .action(async (atomicalId, address, options) => {
    try {
      const walletInfo = await validateWalletStorage();
      const satsbyte = parseInt(options.satsbyte);
      const satsoutput = parseInt(options.satsoutput)
      const config: ConfigurationInterface = validateCliInputs();
      const atomicals = new Atomicals(ElectrumApi.createClient(process.env.ELECTRUMX_PROXY_BASE_URL || ''));
      let ownerWalletRecord = resolveWalletAliasNew(walletInfo, options.owner, walletInfo.primary);
      let fundingWalletRecord = resolveWalletAliasNew(walletInfo, options.funding, walletInfo.funding);
      const receive: { output: any, address: string } = performAddressAliasReplacement(walletInfo, address);
      const result = await atomicals.transferInteractiveNft(options, atomicalId, ownerWalletRecord, fundingWalletRecord, receive.address, satsbyte, satsoutput);
      handleResultLogging(result);
    } catch (error) {
      console.log(error);
    }
  });

program.command('transfer-ft')
  .description('Transfer Atomical FT to other addresses')
  .argument('<atomicalId>', 'string')
  .option('--rbf', 'Whether to enable RBF for transactions.')
  .option('--owner <string>', 'Use wallet alias WIF key to move the Atomical')
  .option('--funding <string>', 'Use wallet alias WIF key to be used for funding and change')
  .option('--satsbyte <number>', 'Satoshis per byte in fees', '15')
  .option('--nofunding', 'Do not ask for separate funding, use existing utxo')
  .option('--atomicalreceipt <string>', 'Attach an atomical id to a pay receipt')
  .action(async (atomicalId, options) => {
    try {
      const walletInfo = await validateWalletStorage();
      const satsbyte = parseInt(options.satsbyte);
      const config: ConfigurationInterface = validateCliInputs();
      const atomicals = new Atomicals(ElectrumApi.createClient(process.env.ELECTRUMX_PROXY_BASE_URL || ''));
      let ownerWalletRecord = resolveWalletAliasNew(walletInfo, options.owner, walletInfo.primary);
      let fundingWalletRecord = resolveWalletAliasNew(walletInfo, options.funding, walletInfo.funding);
      const atomicalIdReceipt = options.atomicalreceipt;
      const result = await atomicals.transferInteractiveFt(options, atomicalId, ownerWalletRecord, fundingWalletRecord, walletInfo, satsbyte, options.nofunding, atomicalIdReceipt);
      handleResultLogging(result);
    } catch (error) {
      console.log(error);
    }
  });


program.command('transfer-builder')
  .description('Transfer plain regular UTXOs to another addresses')
  .option('--rbf', 'Whether to enable RBF for transactions.')
  .option('--owner <string>', 'Use wallet alias WIF key to move the Atomical')
  .option('--funding <string>', 'Use wallet alias WIF key to be used for funding and change')
  .option('--satsbyte <number>', 'Satoshis per byte in fees', '15')
  .option('--nofunding', 'Do not ask for seperate funding, use existing utxo')
  .option('--skipvalidation', 'Do not do FT transfer validation on broadcast (danger)')
  .option('--atomicalreceipt <string>', 'Attach an atomical id to a pay receipt')
  .option('--atomicalreceipttype <string>', 'Attach receipt type p or d')
  .action(async (options) => {
    try {
      const walletInfo = await validateWalletStorage();
      const satsbyte = parseInt(options.satsbyte);
      const config: ConfigurationInterface = validateCliInputs();
      const atomicals = new Atomicals(ElectrumApi.createClient(process.env.ELECTRUMX_PROXY_BASE_URL || ''));
      let ownerWalletRecord = resolveWalletAliasNew(walletInfo, options.owner, walletInfo.primary);
      let fundingWalletRecord = resolveWalletAliasNew(walletInfo, options.funding, walletInfo.funding);
      const atomicalIdReceipt = options.atomicalreceipt;
      const atomicalIdReceiptType = options.atomicalreceipttype || 'p';
      const result = await atomicals.transferInteractiveBuilder(options, ownerWalletRecord, fundingWalletRecord, walletInfo, satsbyte, options.nofunding, atomicalIdReceipt, atomicalIdReceiptType, options.skipvalidation);
      handleResultLogging(result);
    } catch (error) {
      console.log(error);
    }
  });

program.command('transfer-utxos')
  .description('Transfer plain regular UTXOs to another addresses')
  .option('--rbf', 'Whether to enable RBF for transactions.')
  .option('--owner <string>', 'Use wallet alias WIF key to move the Atomical')
  .option('--funding <string>', 'Use wallet alias WIF key to be used for funding and change')
  .option('--satsbyte <number>', 'Satoshis per byte in fees', '15')
  .option('--nofunding', 'Do not ask for separate funding, use existing utxo')
  .option('--atomicalreceipt <string>', 'Attach an atomical id to a pay receipt')
  .action(async (options) => {
    try {
      const walletInfo = await validateWalletStorage();
      const satsbyte = parseInt(options.satsbyte);
      const config: ConfigurationInterface = validateCliInputs();
      const atomicals = new Atomicals(ElectrumApi.createClient(process.env.ELECTRUMX_PROXY_BASE_URL || ''));
      let ownerWalletRecord = resolveWalletAliasNew(walletInfo, options.owner, walletInfo.primary);
      let fundingWalletRecord = resolveWalletAliasNew(walletInfo, options.funding, walletInfo.funding);
      const atomicalIdReceipt = options.atomicalreceipt;
      const result = await atomicals.transferInteractiveUtxos(options, ownerWalletRecord, fundingWalletRecord, walletInfo, satsbyte, options.nofunding, atomicalIdReceipt);
      handleResultLogging(result);
    } catch (error) {
      console.log(error);
    }
  });

program.command('merge-atomicals')
  .description('Merge Atomicals UTXOs together for test purposes')
  .option('--rbf', 'Whether to enable RBF for transactions.')
  .option('--owner <string>', 'Use wallet alias WIF key to move the Atomicals')
  .option('--funding <string>', 'Use wallet alias WIF key to be used for funding and change')
  .option('--satsbyte <number>', 'Satoshis per byte in fees', '15')
  .action(async (options) => {
    try {
      const walletInfo = await validateWalletStorage();
      const satsbyte = parseInt(options.satsbyte, 10);
      const config: ConfigurationInterface = validateCliInputs();
      const atomicals = new Atomicals(ElectrumApi.createClient(process.env.ELECTRUMX_PROXY_BASE_URL || ''));
      let ownerWalletRecord = resolveWalletAliasNew(walletInfo, options.owner, walletInfo.primary);
      let fundingWalletRecord = resolveWalletAliasNew(walletInfo, options.funding, walletInfo.funding);
      const result = await atomicals.mergeInteractiveUtxos(options, ownerWalletRecord, fundingWalletRecord, walletInfo, satsbyte);
      handleResultLogging(result);
    } catch (error) {
      console.log(error);
    }
  });

program.command('tx-history')
  .description('Get the history of an Atomical')
  .argument('<atomicalAliasOrId>', 'string')
  .option('--verbose', 'Verbose output')
  .action(async (atomicalAliasOrId, options) => {
    try {
      await validateWalletStorage();
      const config: ConfigurationInterface = validateCliInputs();
      const atomicals = new Atomicals(ElectrumApi.createClient(process.env.ELECTRUMX_PROXY_BASE_URL || ''));
      const verbose = options.verbose ? true : false;
      const result = await atomicals.resolveAtomical(atomicalAliasOrId, AtomicalsGetFetchType.TX_HISTORY, undefined, verbose);
      handleResultLogging(result);
    } catch (error) {
      console.log(error);
    }
  });

program.command('list')
  .description('List feed of Atomicals minted globally')
  .option('--limit <number>', 'Limit the number of results', '20')
  .option('--offset <number>', 'Offset for pagination', '-20')
  .option('--asc <string>', 'Whether to sort by ascending or descending', 'true')
  .action(async (options) => {
    try {
      const limit = options.limit;
      const offset = options.offset;
      const asc = options.asc === 'true' ? true : false
      await validateWalletStorage();
      const config: ConfigurationInterface = validateCliInputs();
      const atomicals = new Atomicals(ElectrumApi.createClient(process.env.ELECTRUMX_PROXY_BASE_URL || ''));
      const result = await atomicals.list(parseInt(limit, 10), parseInt(offset, 10), asc);
      handleResultLogging(result);
    } catch (error) {
      console.log(error);
    }
  });

program.command('address-atomicals')
  .description('List all atomicals owned by an address')
  .argument('<address>', 'string')
  .action(async (address, options) => {
    try {
      const walletInfo = await validateWalletStorage();
      const config: ConfigurationInterface = validateCliInputs();
      const atomicals = new Atomicals(ElectrumApi.createClient(process.env.ELECTRUMX_PROXY_BASE_URL || ''));
      // address = performAddressAliasReplacement(walletInfo, address);
      const receive: { output: any, address: string } = performAddressAliasReplacement(walletInfo, address || undefined);
      const result = await atomicals.getAtomicals(receive.address);
      handleResultLogging(result);
    } catch (error) {
      console.log(error);
    }
  });

program.command('at-location')
  .description('Get Atomicals at a utxo location')
  .argument('<location>', 'string')
  .action(async (location, options) => {
    try {
      await validateWalletStorage();
      const config: ConfigurationInterface = validateCliInputs();
      const atomicals = new Atomicals(ElectrumApi.createClient(process.env.ELECTRUMX_PROXY_BASE_URL || ''));
      const result = await atomicals.getAtomicalsAtLocation(location);
      handleResultLogging(result);
    } catch (error) {
      console.log(error);
    }
  });


/////////////////////////////////////////////////////////////////////////////////////////////
// General Data Storage and Retrieval (Non-Atomicals)
/////////////////////////////////////////////////////////////////////////////////////////////

program.command('store-file')
  .description('Store general immutable data transaction that is not an NFT or FT')
  .argument('<filepath>', 'string')
  .argument('<givenFileName>', 'string')
  .option('--rbf', 'Whether to enable RBF for transactions.')
  .option('--funding <string>', 'Use wallet alias WIF key to be used for funding and change')     
  .option('--satsbyte <number>', 'Satoshis per byte in fees', '15')
  .option('--satsoutput <number>', 'Satoshis to put into output', '1000')
  .option('--bitworkc <string>', 'Whether to put any bitwork proof of work into the token mint. Applies to the commit transaction.')
  .option('--bitworkr <string>', 'Whether to put any bitwork proof of work into the token mint. Applies to the reveal transaction.')
  .option('--parent <string>', 'Whether to require a parent atomical to be spent along with the mint.')
  .option('--parentowner <string>', 'Wallet owner of the parent to spend along with the mint.')
  .option('--disablechalk', 'Whether to disable the real-time chalked logging of each hash for mining. Improvements mining performance to set this flag')
  .action(async (filepath, givenFileName, options) => {
    try {
      const walletInfo = await validateWalletStorage();
      const config: ConfigurationInterface = validateCliInputs();
      const atomicals = new Atomicals(ElectrumApi.createClient(process.env.ELECTRUMX_PROXY_BASE_URL || ''));
      let fundingRecord = resolveWalletAliasNew(walletInfo, options.funding, walletInfo.funding);
      let parentOwnerRecord = resolveWalletAliasNew(walletInfo, options.parentowner, walletInfo.primary);
      const result: any = await atomicals.mintDatInteractive({
        meta: options.meta,
        ctx: options.ctx,
        init: options.init,
        satsbyte: parseInt(options.satsbyte, 10),
        satsoutput: parseInt(options.satsoutput, 10),
        bitworkc: options.bitworkc || getRandomBitwork4(),
        bitworkr: options.bitworkr,
        parent: options.parent,
        parentOwner: parentOwnerRecord,
        disableMiningChalk: options.disablechalk,
        rbf: options.rbf,
      }, filepath, givenFileName, fundingRecord.address, fundingRecord.WIF);
      handleResultLogging(result);
    } catch (error) {
      console.log(error);
    }
  });

program.command('download')
  .description('Download a file from a locationId or atomicalId')
  .argument('<locationIdOrTxId>', 'string')
  .option('--body', 'Whether to include the body bytes in the print out or suppress it')
  .action(async (locationIdOrTxId, options) => {
    try {
      await validateWalletStorage();
      const config: ConfigurationInterface = validateCliInputs();
      const atomicals = new Atomicals(ElectrumApi.createClient(process.env.ELECTRUMX_PROXY_BASE_URL || ''));
      const result: any = await atomicals.download(locationIdOrTxId);
      handleResultLogging(result);
    } catch (error) {
      console.log(error);
    }
  });

program.command('broadcast')
  .description('broadcast a rawtx')
  .option('--rawtx <string>', 'Rawtx')
  .option('--rawtxfile <string>', 'File path to the rawtx')
  .action(async (options) => {
    try {
      await validateWalletStorage();
      const config: ConfigurationInterface = validateCliInputs();
      if (!options.rawtx && !options.rawtxfile) {
        throw new Error("must specify either rawtx or rawtxfile")
      }
      let rawtx = options.rawtx;
      if (!rawtx) {
        rawtx = options.rawtxfile;
        rawtx = await fileReader(rawtx, 'utf8');
      }
      const atomicals = new Atomicals(ElectrumApi.createClient(process.env.ELECTRUMX_PROXY_BASE_URL || ''));
      const result: any = await atomicals.broadcast(rawtx);
      handleResultLogging(result);
    } catch (error) {
      console.log(error);
    }
  });

  program.command('decodetx')
  .description('Decode a tx')
  .option('--rawtx <string>', 'Rawtx')
  .option('--rawtxfile <string>', 'File path to the rawtx')
  .action(async (options) => {
    try {
    
      if (!options.rawtx && !options.rawtxfile) {
        throw new Error("must specify either rawtx or rawtxfile")
      }
      let rawtx = options.rawtx;
      if (!rawtx) {
        rawtx = options.rawtxfile;
        rawtx = await fileReader(rawtx, 'utf8');
      }
 
      const result: any = await Atomicals.decodeTx(rawtx);
      handleResultLogging(result);
    } catch (error) {
      console.log(error);
    }
  });


program.parse();<|MERGE_RESOLUTION|>--- conflicted
+++ resolved
@@ -1542,11 +1542,7 @@
         parent: options.parent,
         parentOwner: parentOwnerRecord,
         disableMiningChalk: options.disablechalk,
-<<<<<<< HEAD
       }, file, fundingRecord.address, requestTicker, mintAmount, maxMints, mintHeight, mintbitworkc, options.mintbitworkr, fundingRecord.WIF);
-=======
-      }, file, walletRecord.address, requestTicker, mintAmount, maxMints, mintHeight, mintbitworkc, options.mintbitworkr, fundingRecord.WIF);
->>>>>>> c405bee2
       handleResultLogging(result);
     } catch (error) {
       console.log(error);
