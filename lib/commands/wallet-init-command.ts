--- conflicted
+++ resolved
@@ -2,16 +2,11 @@
 import { CommandInterface } from "./command.interface";
 import { createPrimaryAndFundingKeyPairs } from "../utils/create-key-pair";
 import { jsonFileExists, jsonFileWriter } from "../utils/file-utils";
-<<<<<<< HEAD
 
 import * as path from 'path';
+const walletsPath = path.join(__dirname, '../../wallets');
+const walletPath = path.join(walletsPath, process.env.WALLET_PATH || "wallet.json")
 
-const walletsPath = path.join(__dirname, '../../wallets');
-const walletPath = path.join(walletsPath, 'wallet.json')
-
-=======
-const walletPath = process.env.WALLET_PATH || "wallet.json";
->>>>>>> 189b0538
 export class WalletInitCommand implements CommandInterface {
     async run(): Promise<CommandResultInterface> {
         if (await this.walletExists()) {
