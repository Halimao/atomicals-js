/**
MIT License

Copyright (c) 2023 The Atomicals Developers - atomicals.xyz

Parts of this file contains code created by the following users:
https://github.com/danieleth2/atomicals-js/commit/02e854cc71c0f6c6559ff35c2093dc8d526b5d72

Permission is hereby granted, free of charge, to any person obtaining a copy
of this software and associated documentation files (the "Software"), to deal
in the Software without restriction, including without limitation the rights
to use, copy, modify, merge, publish, distribute, sublicense, and/or sell
copies of the Software, and to permit persons to whom the Software is
furnished to do so, subject to the following conditions:

The above copyright notice and this permission notice shall be included in all
copies or substantial portions of the Software.

THE SOFTWARE IS PROVIDED "AS IS", WITHOUT WARRANTY OF ANY KIND, EXPRESS OR
IMPLIED, INCLUDING BUT NOT LIMITED TO THE WARRANTIES OF MERCHANTABILITY,
FITNESS FOR A PARTICULAR PURPOSE AND NONINFRINGEMENT. IN NO EVENT SHALL THE
AUTHORS OR COPYRIGHT HOLDERS BE LIABLE FOR ANY CLAIM, DAMAGES OR OTHER
LIABILITY, WHETHER IN AN ACTION OF CONTRACT, TORT OR OTHERWISE, ARISING FROM,
OUT OF OR IN CONNECTION WITH THE SOFTWARE OR THE USE OR OTHER DEALINGS IN THE
SOFTWARE.
*/

import { ElectrumApiInterface } from "../api/electrum-api.interface";
import { KeyPairInfo, getKeypairInfo } from "./address-keypair-path";
import * as os from "os";
import {
    BitworkInfo,
    hasValidBitwork,
    isAtomicalId,
    isValidBitworkString,
    isValidContainerName,
    isValidRealmName,
    isValidSubRealmName,
    isValidTickerName,
} from "./atomical-format-helpers";
import * as ecc from "tiny-secp256k1";
import { ECPairFactory, ECPairAPI, TinySecp256k1Interface } from "ecpair";

const tinysecp: TinySecp256k1Interface = ecc;
const bitcoin = require("bitcoinjs-lib");
import * as chalk from "chalk";

bitcoin.initEccLib(ecc);
import { initEccLib, Psbt } from "bitcoinjs-lib";

initEccLib(tinysecp as any);
import {
    AtomicalsPayload,
    NETWORK,
    RBF_INPUT_SEQUENCE,
    calculateFundsRequired,
    getAndCheckAtomicalInfo,
    prepareCommitRevealConfig,
    prepareFilesDataAsObject,
} from "../commands/command-helpers";
import { getFundingUtxo } from "./select-funding-utxo";
import { sleeper } from "./utils";
import { witnessStackToScriptWitness } from "../commands/witness_stack_to_script_witness";
import { IInputUtxoPartial } from "../types/UTXO.interface";
import { IWalletRecord } from "./validate-wallet-storage";
import { parentPort, Worker } from "worker_threads";

const ECPair: ECPairAPI = ECPairFactory(tinysecp);
export const DEFAULT_SATS_BYTE = 10;
const DEFAULT_SATS_ATOMICAL_UTXO = 1000;
const SEND_RETRY_SLEEP_SECONDS = 15;
const SEND_RETRY_ATTEMPTS = 20;
export const DUST_AMOUNT = 546;
export const BASE_BYTES = 10.5;
export const INPUT_BYTES_BASE = 57.5;
export const OUTPUT_BYTES_BASE = 43;
export const EXCESSIVE_FEE_LIMIT: number = 500000; // Limit to 1/200 of a BTC for now
export const MAX_SEQUENCE = 0xffffffff;

interface WorkerOut {
    finalCopyData: AtomicalsPayload;
    finalSequence: number;
}

export enum REALM_CLAIM_TYPE {
    DIRECT = "direct",
    RULE = "rule",
}

export interface ParentInputAtomical {
    parentId: string;
    parentUtxoPartial: IInputUtxoPartial;
    parentKeyInfo: KeyPairInfo;
}

export interface FeeCalculations {
    commitAndRevealFeePlusOutputs: number;
    commitAndRevealFee: number;
    revealFeePlusOutputs: number;
    commitFeeOnly: number;
    revealFeeOnly: number;
}

function logMiningProgressToConsole(
    dowork: boolean,
    disableMiningChalk,
    txid,
    nonces
) {
    if (!dowork) {
        return;
    }
    if (disableMiningChalk) {
        if (nonces % 10000 === 0) {
            console.log(
                "Generated nonces: ",
                nonces,
                ", time: ",
                Math.floor(Date.now() / 1000)
            );
        }
        return;
    }
    process.stdout.clearLine(0);
    process.stdout.cursorTo(0);
    process.stdout.write(chalk.red(txid, " nonces: ", nonces));
}

function printBitworkLog(bitworkInfo: BitworkInfo, commit?: boolean) {
    if (!bitworkInfo) {
        return;
    }
    console.log(
        `\nAtomicals Bitwork Mining - Requested bitwork proof-of-work mining for the ${
            commit ? "commit" : "reveal"
        } transaction.`
    );
    if (commit) {
        console.log(`bitworkc (input): ${bitworkInfo.input_bitwork}`);
        console.log(`bitworkc (decoded): ${bitworkInfo.hex_bitwork}`);
    } else {
        console.log(`bitworkr (input): ${bitworkInfo.input_bitwork}`);
        console.log(`bitworkr (decoded): ${bitworkInfo.hex_bitwork}`);
    }
    console.log(
        `---------\nWARNING: This might take a very long time depending on the speed of the CPU.`
    );
    console.log(`Time to mine estimates: `);
    console.log(
        `- prefix length <= 4: about a minute or two. ~65,536 hashes on average.`
    );
    console.log(
        `- prefix length 5: several minutes. ~1,048,576 hashes on average.`
    );
    console.log(
        `- prefix length 6: up to an hour or more. ~16,777,216 hashes on average.`
    );
    console.log(
        `- prefix length >= 7: a few hours or much longer. >268,435,456 hashes on average.`
    );
    console.log(`\nStarting mining now...\n`);
}

export enum REQUEST_NAME_TYPE {
    NONE = "NONE",
    CONTAINER = "CONTAINER",
    TICKER = "TICKER",
    REALM = "REALM",
    SUBREALM = "SUBREALM",
    ITEM = "ITEM",
}

export interface AtomicalOperationBuilderOptions {
    electrumApi: ElectrumApiInterface;
    rbf?: boolean;
    satsbyte?: number; // satoshis
    address: string;
    opType:
        | "nft"
        | "ft"
        | "dft"
        | "dmt"
        | "dat"
        | "mod"
        | "evt"
        | "sl"
        | "x"
        | "y";
    requestContainerMembership?: string;
    bitworkc?: string;
    bitworkr?: string;
    disableMiningChalk?: boolean;
    meta?: string[] | any;
    init?: string[] | any;
    ctx?: string[] | any;
    verbose?: boolean;
    nftOptions?: {
        satsoutput: number;
    };
    datOptions?: {
        satsoutput: number;
    };
    ftOptions?: {
        fixedSupply: number;
        ticker: string;
    };
    dftOptions?: {
        maxMints: number;
        mintAmount: number;
        mintHeight: number;
        ticker: string;
        mintBitworkr?: string;
    };
    dmtOptions?: {
        mintAmount: number;
        ticker: string;
    };
    skipOptions?: {};
    splatOptions?: {
        satsoutput: number;
    };
}

export class AtomicalOperationBuilder {
    private userDefinedData: AtomicalsPayload | null = null;
    private containerMembership: string | null = null;
    private bitworkInfoCommit: BitworkInfo | null = null;
    private bitworkInfoReveal: BitworkInfo | null = null;
    private requestName: string | null = null;
    private requestParentId: string | null = null;
    private requestNameType: REQUEST_NAME_TYPE = REQUEST_NAME_TYPE.NONE;
    private meta: any = {};
    private args: any = {};
    private init: any = {};
    private ctx: any = {};
    private parentInputAtomical: ParentInputAtomical | null = null;
    private inputUtxos: Array<{
        utxo: IInputUtxoPartial;
        keypairInfo: KeyPairInfo;
    }> = [];
    private additionalOutputs: Array<{
        address: string;
        value: number;
    }> = [];

    constructor(private options: AtomicalOperationBuilderOptions) {
        if (!this.options) {
            throw new Error("Options required");
        }
        if (!this.options.electrumApi) {
            throw new Error("electrumApi required");
        }
        if (!this.options.satsbyte) {
            this.options.satsbyte = DEFAULT_SATS_BYTE;
        }
        if (this.options.opType === "nft") {
            if (!this.options.nftOptions) {
                throw new Error("nftOptions required for nft type");
            }
        }
        if (this.options.opType === "ft") {
            if (!this.options.ftOptions) {
                throw new Error("ftOptions required for ft type");
            }
        }
        if (this.options.opType === "dft") {
            if (!this.options.dftOptions) {
                throw new Error("dftOptions required for dft type");
            }
        }
        if (this.options.opType === "dmt") {
            if (!this.options.dmtOptions) {
                throw new Error("dmtOptions required for dmt type");
            }
        }
    }

    setRBF(value: boolean) {
        this.options.rbf = value;
    }

    setRequestContainer(name: string) {
        if (this.options.opType !== "nft") {
            throw new Error(
                "setRequestContainer can only be set for NFT types"
            );
        }
        const trimmed = name.startsWith("#") ? name.substring(1) : name;
        isValidContainerName(name);
        this.requestName = trimmed;
        this.requestNameType = REQUEST_NAME_TYPE.CONTAINER;
        this.requestParentId = null;
    }

    setRequestRealm(name: string) {
        if (this.options.opType !== "nft") {
            throw new Error("setRequestRealm can only be set for NFT types");
        }
        const trimmed = name.startsWith("+") ? name.substring(1) : name;
        isValidRealmName(name);
        this.requestName = trimmed;
        this.requestNameType = REQUEST_NAME_TYPE.REALM;
        this.requestParentId = null;
    }

    setRequestSubrealm(
        name: string,
        parentRealmId: string,
        realmClaimType: REALM_CLAIM_TYPE
    ) {
        if (this.options.opType !== "nft") {
            throw new Error("setRequestSubrealm can only be set for NFT types");
        }
        if (!isAtomicalId(parentRealmId)) {
            throw new Error("Invalid parent realm atomical id for subrealm");
        }
        if (name.indexOf(".") === -1) {
            throw new Error("Cannot request subrealm for a top level realm");
        }
        const trimmed = name.startsWith("+") ? name.substring(1) : name;
        const splitNames = trimmed.split(".");
        const subrealmFinalPart = splitNames[splitNames.length - 1];
        isValidSubRealmName(subrealmFinalPart);
        this.requestName = subrealmFinalPart;
        this.requestParentId = parentRealmId;
        this.requestNameType = REQUEST_NAME_TYPE.SUBREALM;

        if (realmClaimType === REALM_CLAIM_TYPE.DIRECT) {
            this.setArgs({
                claim_type: "direct",
            });
        } else if (realmClaimType === REALM_CLAIM_TYPE.RULE) {
            this.setArgs({
                claim_type: "rule",
            });
        } else {
            throw new Error("RealmClaimType must be DIRECT or RULE");
        }
    }

    setRequestItem(itemId: string, parentContainerId: string) {
        if (this.options.opType !== "nft") {
            throw new Error("setRequestItem can only be set for NFT types");
        }
        if (!isAtomicalId(parentContainerId)) {
            throw new Error("Invalid parent container atomical id for item");
        }
        this.requestName = itemId;
        this.requestParentId = parentContainerId;
        this.requestNameType = REQUEST_NAME_TYPE.ITEM;
    }

    setRequestTicker(name: string) {
        if (this.options.opType !== "dft" && this.options.opType !== "ft") {
            throw new Error(
                "setRequestTicker can only be set for dft or ft types"
            );
        }
        const trimmed = name.startsWith("$") ? name.substring(1) : name;
        isValidTickerName(trimmed);
        this.requestName = trimmed;
        this.requestNameType = REQUEST_NAME_TYPE.TICKER;
        this.requestParentId = null;
    }

    /**
     * For each array element do:
     *
     * - determine if it's a file, or a file with an alias, or a scalar/json object type
     *
     * @param fieldTypeHints The type hint string array
     */
    static async getDataObjectFromStringTypeHints(fieldTypeHints: string[]) {
        return prepareFilesDataAsObject(fieldTypeHints);
    }

    setData(data: any, log = false) {
        if (!data) {
            return;
        }
        if (typeof data !== "object") {
            throw new Error("Data must be an object");
        }
        /*if (data['args']) {
            throw new Error(`Data cannot have field named 'args' set manually. Use setArgs method.`);
        }*/
        if (data["meta"]) {
            throw new Error(
                `Data cannot have field named 'meta' set manually. Use options config.`
            );
        }
        if (data["ctx"]) {
            throw new Error(
                `Data cannot have field named 'ctx' set manually. Use options config.`
            );
        }
        if (data["init"]) {
            throw new Error(
                `Data cannot have field named 'init' set manually. Use options config.`
            );
        }
        this.userDefinedData = data;
        if (log) {
            console.log("setData", this.userDefinedData);
        }
    }

    getData(): any | null {
        return this.userDefinedData;
    }

    setArgs(args: any) {
        this.args = args;
    }

    getArgs(): any {
        return this.args;
    }

    private setInit(init: any) {
        this.init = init;
    }

    getInit(): any {
        return this.init;
    }

    private setMeta(meta: any) {
        this.meta = meta;
    }

    getMeta(): any {
        return this.meta;
    }

    private setCtx(ctx: any) {
        this.ctx = ctx;
    }

    getCtx(): any {
        return this.ctx;
    }

    setContainerMembership(containerName: string | null | undefined) {
        if (!containerName) {
            throw new Error("Empty container name");
        }
        const trimmedContainerName = containerName.startsWith("#")
            ? containerName.substring(1)
            : containerName;
        if (!isValidContainerName(trimmedContainerName)) {
            return;
        }
        this.containerMembership = trimmedContainerName;
    }

    setBitworkCommit(bitworkString: string | undefined) {
        if (!bitworkString) {
            return;
        }
        this.bitworkInfoCommit = isValidBitworkString(bitworkString);
    }

    setBitworkReveal(bitworkString: string | undefined) {
        if (!bitworkString) {
            return;
        }
        this.bitworkInfoReveal = isValidBitworkString(bitworkString);
    }

    /**
     *
     * @param utxoPartial The UTXO to spend in the constructed tx
     * @param wif The signing WIF key for the utxo
     */
    addInputUtxo(utxoPartial: IInputUtxoPartial, wif: string) {
        const keypairInput = ECPair.fromWIF(wif);
        const keypairInputInfo = getKeypairInfo(keypairInput);
        this.inputUtxos.push({
            utxo: utxoPartial,
            keypairInfo: keypairInputInfo,
        });
    }

    /**
     * Set an input parent for linking with $parent reference of the operation to an input spend
     */
    setInputParent(input: ParentInputAtomical) {
        // Validate the parentId is an atomical id in compact form
        if (!isAtomicalId(input.parentId)) {
            throw new Error("Invalid parent atomical id: " + input.parentId);
        }
        this.parentInputAtomical = input;
    }

    private getInputParent(): ParentInputAtomical | null {
        if (!this.parentInputAtomical) {
            return null;
        }
        return this.parentInputAtomical;
    }

    /**
     * Additional output to add, to be used with addInputUtxo normally
     * @param output Output to add
     */
    addOutput(output: { address: string; value: number }) {
        this.additionalOutputs.push(output);
    }

    isEmpty(obj) {
        return Object.keys(obj).length === 0;
    }

    async start(fundingWIF: string): Promise<any> {
        const fundingKeypairRaw = ECPair.fromWIF(fundingWIF);
        const fundingKeypair = getKeypairInfo(fundingKeypairRaw);
        let performBitworkForRevealTx = !!this.bitworkInfoReveal;
        let performBitworkForCommitTx = !!this.bitworkInfoCommit;
        let scriptP2TR: any = null;
        let hashLockP2TR: any = null;

        if (this.options.meta) {
            this.setMeta(
                await AtomicalOperationBuilder.getDataObjectFromStringTypeHints(
                    this.options.meta
                )
            );
        }
        if (this.options.init) {
            this.setInit(
                await AtomicalOperationBuilder.getDataObjectFromStringTypeHints(
                    this.options.init
                )
            );
        }
        if (this.options.ctx) {
            this.setCtx(
                await AtomicalOperationBuilder.getDataObjectFromStringTypeHints(
                    this.options.ctx
                )
            );
        }

        let copiedData = Object.assign({}, this.userDefinedData); //

        if (!this.isEmpty(this.getArgs())) {
            copiedData["args"] = this.getArgs();
        }

        if (!this.isEmpty(this.getCtx())) {
            copiedData["ctx"] = this.getCtx();
        }

        if (!this.isEmpty(this.getMeta())) {
            copiedData["meta"] = this.getMeta();
        }

        if (!this.isEmpty(this.getInit())) {
            copiedData["init"] = this.getInit();
        }

        // If it's a container membership request, add it in
        if (this.containerMembership) {
            copiedData["in"] = `["#${this.containerMembership}"]`;
        }

        switch (this.requestNameType) {
            case REQUEST_NAME_TYPE.TICKER:
                copiedData["args"] = copiedData["args"] || {};
                copiedData["args"]["request_ticker"] = this.requestName;
                break;
            case REQUEST_NAME_TYPE.REALM:
                copiedData["args"] = copiedData["args"] || {};
                copiedData["args"]["request_realm"] = this.requestName;
                break;
            case REQUEST_NAME_TYPE.SUBREALM:
                copiedData["args"] = copiedData["args"] || {};
                copiedData["args"]["request_subrealm"] = this.requestName;
                copiedData["args"]["parent_realm"] = this.requestParentId;
                break;
            case REQUEST_NAME_TYPE.CONTAINER:
                copiedData["args"] = copiedData["args"] || {};
                copiedData["args"]["request_container"] = this.requestName;
                break;
            case REQUEST_NAME_TYPE.ITEM:
                copiedData["args"] = copiedData["args"] || {};
                copiedData["args"]["request_dmitem"] = this.requestName;
                copiedData["args"]["parent_container"] = this.requestParentId;
                console.log(copiedData);
                console.log(" this.requestParentId;", this.requestParentId);
            default:
                break;
        }

        if (performBitworkForCommitTx) {
            copiedData["args"] = copiedData["args"] || {};
            copiedData["args"]["bitworkc"] =
                this.bitworkInfoCommit?.hex_bitwork;
        }

        if (performBitworkForRevealTx) {
            copiedData["args"] = copiedData["args"] || {};
            copiedData["args"]["bitworkr"] =
                this.bitworkInfoReveal?.hex_bitwork;
        }

        if (this.options.opType === "dmt") {
            copiedData["args"] = copiedData["args"] || {};
            copiedData["args"]["mint_ticker"] = this.options.dmtOptions?.ticker;
        }

        let parentAtomicalInfo: ParentInputAtomical | null | any =
            this.getInputParent();
        if (parentAtomicalInfo) {
            copiedData["args"] = copiedData["args"] || {};
            copiedData["args"]["parents"] = {
                [parentAtomicalInfo.parentId]: 0,
            }; // Also supports one parent for now
        }

        let unixtime = Math.floor(Date.now() / 1000);
        let nonce = Math.floor(Math.random() * 10000000);
        let noncesGenerated = 0;
        let atomicalId: string | null = null;
        let commitTxid: string | null = null;
        let revealTxid: string | null = null;
        let commitMinedWithBitwork = false;

        // Placeholder for only estimating tx deposit fee size.
        if (performBitworkForCommitTx) {
            // Use zero nonce in order for recoverable real addresses.
            copiedData["args"]["nonce"] = 0;
            copiedData["args"]["time"] = unixtime;
        }

        console.log("copiedData", copiedData);
        const mockAtomPayload = new AtomicalsPayload(copiedData);
        if (this.options.verbose) {
            console.log("copiedData", copiedData);
        }
        const payloadSize = mockAtomPayload.cbor().length;
        console.log("Payload CBOR Size (bytes): ", payloadSize);

        if (payloadSize <= 1000) {
            console.log("Payload Encoded: ", copiedData);
        }

        const mockBaseCommitForFeeCalculation: { scriptP2TR; hashLockP2TR } =
            prepareCommitRevealConfig(
                this.options.opType,
                fundingKeypair,
                mockAtomPayload
            );
        const fees: FeeCalculations =
            this.calculateFeesRequiredForAccumulatedCommitAndReveal(
                mockBaseCommitForFeeCalculation.hashLockP2TR.redeem.output
<<<<<<< HEAD
                    .length, performBitworkForRevealTx
=======
                    .length,
                performBitworkForRevealTx
>>>>>>> d890c1ef
            );

        ////////////////////////////////////////////////////////////////////////
        // Begin Commit Transaction
        ////////////////////////////////////////////////////////////////////////

        if (performBitworkForCommitTx) {
            // Attempt to get funding UTXO information
            const fundingUtxo = await getFundingUtxo(
                this.options.electrumApi,
                fundingKeypair.address,
                fees.commitAndRevealFeePlusOutputs
            );

            // Log bitwork info if available
            printBitworkLog(this.bitworkInfoCommit as any, true);

            // Close the electrum API connection
            this.options.electrumApi.close();

            // Set the default concurrency level to the number of CPU cores minus 1
            const defaultConcurrency = os.cpus().length - 1;
            // Read the concurrency level from .env file
            const envConcurrency = process.env.CONCURRENCY
                ? parseInt(process.env.CONCURRENCY, 10)
                : -1;
            // Use envConcurrency if it is a positive number; otherwise, use defaultConcurrency
            const concurrency = envConcurrency > 0
                ? envConcurrency
                : defaultConcurrency;
            // Logging the set concurrency level to the console
            console.log(`Concurrency set to: ${concurrency}`);
            const workerOptions = this.options;
            const workerBitworkInfoCommit = this.bitworkInfoCommit;

            let workers: Worker[] = [];
            let resolveWorkerPromise;

            // Create a promise to await the completion of worker tasks
            const workerPromise = new Promise((resolve) => {
                resolveWorkerPromise = resolve;
            });

            let isWorkDone = false;

            // Function to stop all worker threads
            const stopAllWorkers = () => {
                workers.forEach((worker) => {
                    worker.terminate();
                });
                workers = [];
            };

            // Calculate the range of sequences to be assigned to each worker
            const seqRangePerWorker = Math.floor(MAX_SEQUENCE / concurrency);

            // Initialize and start worker threads
            for (let i = 0; i < concurrency; i++) {
                console.log("Initializing worker: " + i);
                const worker = new Worker("./dist/utils/miner-worker.js");

                // Handle messages from workers
                worker.on("message", (message: WorkerOut) => {
                    console.log("Solution found, try composing the transaction...");

                    if (!isWorkDone) {
                        isWorkDone = true;
                        stopAllWorkers();

                        const atomPayload = new AtomicalsPayload(
                            message.finalCopyData
                        );

                        const updatedBaseCommit: {
                            scriptP2TR;
                            hashLockP2TR;
                            hashscript;
                        } = prepareCommitRevealConfig(
                            workerOptions.opType,
                            fundingKeypair,
                            atomPayload
                        );

                        let psbtStart = new Psbt({ network: NETWORK });
                        psbtStart.setVersion(1);

                        psbtStart.addInput({
                            hash: fundingUtxo.txid,
                            index: fundingUtxo.index,
                            sequence: message.finalSequence,
                            tapInternalKey: Buffer.from(
                                fundingKeypair.childNodeXOnlyPubkey as number[]
                            ),
                            witnessUtxo: {
                                value: fundingUtxo.value,
                                script: Buffer.from(fundingKeypair.output, "hex"),
                            },
                        });
                        psbtStart.addOutput({
                            address: updatedBaseCommit.scriptP2TR.address,
                            value: this.getOutputValueForCommit(fees),
                        });

                        this.addCommitChangeOutputIfRequired(
                            fundingUtxo.value,
                            fees,
                            psbtStart,
                            fundingKeypair.address
                        );

                        psbtStart.signInput(0, fundingKeypair.tweakedChildNode);
                        psbtStart.finalizeAllInputs();

                        const interTx = psbtStart.extractTransaction();

                        const rawtx = interTx.toHex();
                        AtomicalOperationBuilder.finalSafetyCheckForExcessiveFee(
                            psbtStart,
                            interTx
                        );
                        if (!this.broadcastWithRetries(rawtx)) {
                            console.log("Error sending", interTx.getId(), rawtx);
                            throw new Error(
                                "Unable to broadcast commit transaction after attempts: " +
                                    interTx.getId()
                            );
                        } else {
                            console.log("Success sent tx: ", interTx.getId());
                        }

                        commitMinedWithBitwork = true;
                        performBitworkForCommitTx = false;
                        // In both scenarios we copy over the args
                        if (!performBitworkForCommitTx) {
                            scriptP2TR = updatedBaseCommit.scriptP2TR;
                            hashLockP2TR = updatedBaseCommit.hashLockP2TR;
                        }

                        // Resolve the worker promise with the received message
                        resolveWorkerPromise(message);
                    }
                });
                worker.on("error", (error) => {
                    console.error("worker error: ", error);
                    if (!isWorkDone) {
                        isWorkDone = true;
                        stopAllWorkers();
                    }
                });

                worker.on("exit", (code) => {
                    if (code !== 0) {
                        console.error(`Worker stopped with exit code ${code}`);
                    }
                });

                // Calculate sequence range for this worker
                const seqStart = i * seqRangePerWorker;
                let seqEnd = seqStart + seqRangePerWorker - 1;

                // Ensure the last worker covers the remaining range
                if (i === concurrency - 1) {
                    seqEnd = MAX_SEQUENCE - 1;
                }

                // Send necessary data to the worker
                const messageToWorker = {
                    copiedData,
                    seqStart,
                    seqEnd,
                    workerOptions,
                    fundingWIF,
                    fundingUtxo,
                    fees,
                    performBitworkForCommitTx,
                    workerBitworkInfoCommit,
                    scriptP2TR,
                    hashLockP2TR,
                };
                worker.postMessage(messageToWorker);
                workers.push(worker);
            }

            console.log("Stay calm and grab a drink! Miner workers have started mining... ");

            // Await results from workers
            const messageFromWorker = await workerPromise;
            console.log("Workers have completed their tasks.");
        } else {
            scriptP2TR = mockBaseCommitForFeeCalculation.scriptP2TR;
            hashLockP2TR = mockBaseCommitForFeeCalculation.hashLockP2TR;
        }

        ////////////////////////////////////////////////////////////////////////
        // Begin Reveal Transaction
        ////////////////////////////////////////////////////////////////////////

        // The scriptP2TR and hashLockP2TR will contain the utxo needed for the commit and now can be revealed
        const utxoOfCommitAddress = await getFundingUtxo(
            this.options.electrumApi,
            scriptP2TR.address,
            this.getOutputValueForCommit(fees),
            commitMinedWithBitwork,
            5
        );
        commitTxid = utxoOfCommitAddress.txid;
        atomicalId = commitTxid + "i0"; // Atomicals are always minted at the 0'th output

        const tapLeafScript = {
            leafVersion: hashLockP2TR.redeem.redeemVersion,
            script: hashLockP2TR.redeem.output,
            controlBlock:
                hashLockP2TR.witness![hashLockP2TR.witness!.length - 1],
        };

        if (performBitworkForRevealTx) {
            printBitworkLog(this.bitworkInfoReveal as any);
        }
        noncesGenerated = 0;
        do {
            let totalInputsforReveal = 0; // We calculate the total inputs for the reveal to determine to make change output or not
            let totalOutputsForReveal = 0; // Calculate total outputs for the reveal and compare to totalInputsforReveal and reveal fee
            let nonce = Math.floor(Math.random() * 100000000);
            let unixTime = Math.floor(Date.now() / 1000);
            let psbt = new Psbt({ network: NETWORK });
            psbt.setVersion(1);
            psbt.addInput({
                sequence: this.options.rbf ? RBF_INPUT_SEQUENCE : undefined,
                hash: utxoOfCommitAddress.txid,
                index: utxoOfCommitAddress.vout,
                witnessUtxo: {
                    value: utxoOfCommitAddress.value,
                    script: hashLockP2TR.output!,
                },
                tapLeafScript: [tapLeafScript],
            });
            totalInputsforReveal += utxoOfCommitAddress.value;

            // Add any additional inputs that were assigned
            for (const additionalInput of this.inputUtxos) {
                psbt.addInput({
                    sequence: this.options.rbf ? RBF_INPUT_SEQUENCE : undefined,
                    hash: additionalInput.utxo.hash,
                    index: additionalInput.utxo.index,
                    witnessUtxo: additionalInput.utxo.witnessUtxo,
                    tapInternalKey:
                        additionalInput.keypairInfo.childNodeXOnlyPubkey,
                });
                totalInputsforReveal += additionalInput.utxo.witnessUtxo.value;
            }

            // Note, we do not assign any outputs by default.
            // The caller must decide how many outputs to assign always
            // The reason is the caller knows the context to create them in
            // Add any additional outputs that were assigned
            for (const additionalOutput of this.additionalOutputs) {
                psbt.addOutput({
                    address: additionalOutput.address,
                    value: additionalOutput.value,
                });
                totalOutputsForReveal += additionalOutput.value;
            }

            if (parentAtomicalInfo) {
                psbt.addInput({
                    sequence: this.options.rbf ? RBF_INPUT_SEQUENCE : undefined,
                    hash: parentAtomicalInfo.parentUtxoPartial.hash,
                    index: parentAtomicalInfo.parentUtxoPartial.index,
                    witnessUtxo:
                        parentAtomicalInfo.parentUtxoPartial.witnessUtxo,
                    tapInternalKey:
                        parentAtomicalInfo.parentKeyInfo.childNodeXOnlyPubkey,
                });
                totalInputsforReveal +=
                    parentAtomicalInfo.parentUtxoPartial.witnessUtxo.value;
                psbt.addOutput({
                    address: parentAtomicalInfo.parentKeyInfo.address,
                    value: parentAtomicalInfo.parentUtxoPartial.witnessUtxo
                        .value,
                });
                totalOutputsForReveal +=
                    parentAtomicalInfo.parentUtxoPartial.witnessUtxo.value;
            }

            if (noncesGenerated % 10000 == 0) {
                unixTime = Math.floor(Date.now() / 1000);
            }
            const data = Buffer.from(unixTime + ":" + nonce, "utf8");
            const embed = bitcoin.payments.embed({ data: [data] });

            if (performBitworkForRevealTx) {
                psbt.addOutput({
                    script: embed.output!,
                    value: 0,
                });
            }
            this.addRevealOutputIfChangeRequired(
                totalInputsforReveal,
                totalOutputsForReveal,
                fees.revealFeeOnly,
                fundingKeypair.address
            );

            psbt.signInput(0, fundingKeypair.childNode);
            // Sign all the additional inputs, if there were any
            let signInputIndex = 1;
            for (const additionalInput of this.inputUtxos) {
                psbt.signInput(
                    signInputIndex,
                    additionalInput.keypairInfo.tweakedChildNode
                );
                signInputIndex++;
            }
            if (parentAtomicalInfo) {
                console.log("parentAtomicalInfo", parentAtomicalInfo);
                psbt.signInput(
                    signInputIndex,
                    parentAtomicalInfo.parentKeyInfo.tweakedChildNode
                );
            }
            // We have to construct our witness script in a custom finalizer
            const customFinalizer = (_inputIndex: number, input: any) => {
                const scriptSolution = [input.tapScriptSig[0].signature];
                const witness = scriptSolution
                    .concat(tapLeafScript.script)
                    .concat(tapLeafScript.controlBlock);
                return {
                    finalScriptWitness: witnessStackToScriptWitness(witness),
                };
            };
            psbt.finalizeInput(0, customFinalizer);
            // Finalize all the additional inputs, if there were any
            let finalizeInputIndex = 1;
            for (
                ;
                finalizeInputIndex <= this.inputUtxos.length;
                finalizeInputIndex++
            ) {
                psbt.finalizeInput(finalizeInputIndex);
            }
            if (parentAtomicalInfo) {
                psbt.finalizeInput(finalizeInputIndex);
            }

            const revealTx = psbt.extractTransaction();
            const checkTxid = revealTx.getId();
            logMiningProgressToConsole(
                performBitworkForRevealTx,
                this.options.disableMiningChalk,
                checkTxid,
                noncesGenerated
            );
            let shouldBroadcast = !performBitworkForRevealTx;
            if (
                performBitworkForRevealTx &&
                hasValidBitwork(
                    checkTxid,
                    this.bitworkInfoReveal?.prefix as any,
                    this.bitworkInfoReveal?.ext as any
                )
            ) {
                process.stdout.clearLine(0);
                process.stdout.cursorTo(0);
                process.stdout.write(
                    chalk.green(checkTxid, " nonces: " + noncesGenerated)
                );
                console.log(
                    "\nBitwork matches reveal txid! ",
                    revealTx.getId(),
                    "@ time: " + Math.floor(Date.now() / 1000)
                );
                shouldBroadcast = true;
            }
            // Broadcast either because there was no bitwork requested, and we are done. OR...
            // broadcast because we found the bitwork and it is ready to be broadcasted
            if (shouldBroadcast) {
                console.log("\nPrint raw tx in case of broadcast failure", revealTx.toHex());
                AtomicalOperationBuilder.finalSafetyCheckForExcessiveFee(
                    psbt,
                    revealTx
                );
                console.log("\nBroadcasting tx...", revealTx.getId());
                const interTx = psbt.extractTransaction();
                const rawtx = interTx.toHex();
                if (!(await this.broadcastWithRetries(rawtx))) {
                    console.log("Error sending", revealTx.getId(), rawtx);
                    throw new Error(
                        "Unable to broadcast reveal transaction after attempts"
                    );
                } else {
                    console.log("Success sent tx: ", revealTx.getId());
                }
                revealTxid = interTx.getId();
                performBitworkForRevealTx = false; // Done
            }
            nonce++;
            noncesGenerated++;
        } while (performBitworkForRevealTx);

        const ret = {
            success: true,
            data: {
                commitTxid,
                revealTxid,
            },
        };
        if (
            this.options.opType === "nft" ||
            this.options.opType === "ft" ||
            this.options.opType === "dft"
        ) {
            ret["data"]["atomicalId"] = atomicalId;
        }
        if (this.options.opType === "dat") {
            ret["data"]["dataId"] = revealTxid + "i0";
            ret["data"]["urn"] = "atom:btc:dat:" + revealTxid + "i0";
        }
        return ret;
    }

    async broadcastWithRetries(rawtx: string): Promise<any> {
        let attempts = 0;
        let result = null;
        do {
            try {
                console.log("rawtx", rawtx);

                result = await this.options.electrumApi.broadcast(rawtx);
                if (result) {
                    break;
                }
            } catch (err) {
                console.log(
                    "Network error broadcasting (Trying again soon...)",
                    err
                );
                await this.options.electrumApi.resetConnection();
                // Put in a sleep to help the connection reset more gracefully in case there is some delay
                console.log(
                    `Will retry to broadcast transaction again in ${SEND_RETRY_SLEEP_SECONDS} seconds...`
                );
                await sleeper(SEND_RETRY_SLEEP_SECONDS);
            }
            attempts++;
        } while (attempts < SEND_RETRY_ATTEMPTS);
        return result;
    }

    static translateFromBase32ToHex(bitwork: string): string {
        return bitwork;
    }

    totalOutputSum(): number {
        let sum = 0;
        for (const additionalOutput of this.additionalOutputs) {
            sum += additionalOutput.value;
        }
        return sum;
    }

    getTotalAdditionalInputValues(): number {
        let sum = 0;
        for (const utxo of this.inputUtxos) {
            sum += utxo.utxo.witnessUtxo.value;
        }
        return sum;
    }

    getTotalAdditionalOutputValues(): number {
        let sum = 0;
        for (const output of this.additionalOutputs) {
            sum += output.value;
        }
        return sum;
    }

    calculateAmountRequiredForReveal(
        hashLockP2TROutputLen: number = 0,
<<<<<<< HEAD
        performBitworkForRevealTx: boolean = false
=======
        opReturn: boolean = false
>>>>>>> d890c1ef
    ): number {
        // <Previous txid> <Output index> <Length of scriptSig> <Sequence number>
        // 32 + 4 + 1 + 4 = 41
        // <Witness stack item length> <Signature> ... <Control block>
        // (1 + 65 + 34) / 4 = 25
        // Total: 41 + 25 = 66
        //-----------------------------------------
        // OP_RETURN size
        // 8-bytes value, a one-byte script’s size
        const OP_RETURN_BYTES: number = 21 + 8 + 1;
        //-----------------------------------------
        const REVEAL_INPUT_BYTES_BASE = 66;
        // OP_RETURN size
        const REVEAL_OP_RETURN: number = 30;
        let hashLockCompactSizeBytes = 9;
        let op_Return_SizeBytes = 0;
        if(performBitworkForRevealTx){
            op_Return_SizeBytes = REVEAL_OP_RETURN;
        }
        if (hashLockP2TROutputLen <= 252) {
            hashLockCompactSizeBytes = 1;
        } else if (hashLockP2TROutputLen <= 0xffff) {
            hashLockCompactSizeBytes = 3;
        } else if (hashLockP2TROutputLen <= 0xffffffff) {
            hashLockCompactSizeBytes = 5;
        }
        let opReturnSize = 0;
        if (opReturn) {
            opReturnSize = OP_RETURN_BYTES;
        }
        return Math.ceil(
            (this.options.satsbyte as any) *
                (BASE_BYTES +
                    // Reveal input
                    REVEAL_INPUT_BYTES_BASE +
                    (hashLockCompactSizeBytes + hashLockP2TROutputLen) / 4 +
                    // Additional inputs
                    this.inputUtxos.length * INPUT_BYTES_BASE +
                    // Outputs
<<<<<<< HEAD
                    this.additionalOutputs.length * OUTPUT_BYTES_BASE + 
                    // Bitwork Output OP_RETURN Size Bytes
                    op_Return_SizeBytes)
                )
=======
                    this.additionalOutputs.length * OUTPUT_BYTES_BASE + opReturnSize)
>>>>>>> d890c1ef
        );
    }

    calculateFeesRequiredForCommit(): number {
        let fees =  Math.ceil(
            (this.options.satsbyte as any) *
                (BASE_BYTES + 1 * INPUT_BYTES_BASE + 1 * OUTPUT_BYTES_BASE)
        );
        return fees;
    }

    getOutputValueForCommit(fees: FeeCalculations): number {
        // Note that `Additional inputs` refers to the additional inputs in a reveal tx.
        return fees.revealFeePlusOutputs - this.getTotalAdditionalInputValues();
    }

    getAdditionalFundingRequiredForReveal(): number | null {
        return 0;
    }

    /**
     * Get the commit and reveal fee. The commit fee assumes it is chained together
     * @returns
     */
    calculateFeesRequiredForAccumulatedCommitAndReveal(
        hashLockP2TROutputLen: number = 0,
<<<<<<< HEAD
        performBitworkForRevealTx: boolean = false
    ): FeeCalculations {
        const revealFee = this.calculateAmountRequiredForReveal(
            hashLockP2TROutputLen,
            performBitworkForRevealTx
=======
        opReturn: boolean = false
    ): FeeCalculations {
        const revealFee = this.calculateAmountRequiredForReveal(
            hashLockP2TROutputLen,
            opReturn
>>>>>>> d890c1ef
        );
        const commitFee = this.calculateFeesRequiredForCommit();
        const commitAndRevealFee = commitFee + revealFee;
        const commitAndRevealFeePlusOutputs =
            commitFee + revealFee + this.totalOutputSum();
        const revealFeePlusOutputs = revealFee + this.totalOutputSum();
        const ret = {
            commitAndRevealFee,
            commitAndRevealFeePlusOutputs,
            revealFeePlusOutputs,
            commitFeeOnly: commitFee,
            revealFeeOnly: revealFee,
        };
        return ret;
    }

    /**
     * Adds an extra output at the end if it was detected there would be excess satoshis for the reveal transaction
     * @param fee Fee calculations
     * @returns
     */
    addRevealOutputIfChangeRequired(
        totalInputsValue: number,
        totalOutputsValue: number,
        revealFee: number,
        address: string
    ) {
        const currentSatoshisFeePlanned = totalInputsValue - totalOutputsValue;
        // It will be invalid, but at least we know we don't need to add change
        if (currentSatoshisFeePlanned <= 0) {
            return;
        }
        // In order to keep the fee-rate unchanged, we should add extra fee for the new added change output.
        const excessSatoshisFound =
            currentSatoshisFeePlanned -
            revealFee -
            (this.options.satsbyte as any) * OUTPUT_BYTES_BASE;
        // There were no excess satoshis, therefore no change is due
        if (excessSatoshisFound <= 0) {
            return;
        }
        // There were some excess satoshis, but let's verify that it meets the dust threshold to make change
        if (excessSatoshisFound >= DUST_AMOUNT) {
            this.addOutput({
                address: address,
                value: excessSatoshisFound,
            });
        }
    }

    /**
     * Adds an extra output at the end if it was detected there would be excess satoshis for the reveal transaction
     * @param fee Fee calculations
     * @returns
     */
    addCommitChangeOutputIfRequired(
        extraInputValue: number,
        fee: FeeCalculations,
        pbst: any,
        address: string
    ) {
        const totalInputsValue = extraInputValue;
        const totalOutputsValue = this.getOutputValueForCommit(fee);
        const calculatedFee = totalInputsValue - totalOutputsValue;
        // It will be invalid, but at least we know we don't need to add change
        if (calculatedFee <= 0) {
            return;
        }
        // In order to keep the fee-rate unchanged, we should add extra fee for the new added change output.
        const expectedFee =
            fee.commitFeeOnly +
            (this.options.satsbyte as any) * OUTPUT_BYTES_BASE;
        const differenceBetweenCalculatedAndExpected =
            calculatedFee - expectedFee;
        if (differenceBetweenCalculatedAndExpected <= 0) {
            return;
        }
        // There were some excess satoshis, but let's verify that it meets the dust threshold to make change
        if (differenceBetweenCalculatedAndExpected >= DUST_AMOUNT) {
            pbst.addOutput({
                address: address,
                value: differenceBetweenCalculatedAndExpected,
            });
        }
    }

    /**
     * a final safety check to ensure we don't accidentally broadcast a tx with too high of a fe
     * @param psbt Partially signed bitcoin tx coresponding to the tx to calculate the total inputs values provided
     * @param tx The tx to broadcast, uses the outputs to calculate total outputs
     */
    static finalSafetyCheckForExcessiveFee(psbt: any, tx) {
        let sumInputs = 0;
        psbt.data.inputs.map((inp) => {
            sumInputs += inp.witnessUtxo.value;
        });
        let sumOutputs = 0;
        tx.outs.map((out) => {
            sumOutputs += out.value;
        });
        if (sumInputs - sumOutputs > EXCESSIVE_FEE_LIMIT) {
            throw new Error(
                `Excessive fee detected. Hardcoded to ${EXCESSIVE_FEE_LIMIT} satoshis. Aborting due to protect funds. Contact developer`
            );
        }
    }

    /**
     * Helper function to resolve a parent atomical id and the wallet record into a format that's easily processable by setInputParent
     * @param electrumxApi
     * @param parentId
     * @param parentOwner
     */
    static async resolveInputParent(
        electrumxApi: ElectrumApiInterface,
        parentId,
        parentOwner: IWalletRecord
    ): Promise<ParentInputAtomical> {
        const { atomicalInfo, locationInfo, inputUtxoPartial } =
            await getAndCheckAtomicalInfo(
                electrumxApi,
                parentId,
                parentOwner.address as any
            );
        const parentKeypairInput = ECPair.fromWIF(parentOwner.WIF as any);
        const parentKeypairInputInfo = getKeypairInfo(parentKeypairInput);
        const inp: ParentInputAtomical = {
            parentId,
            parentUtxoPartial: inputUtxoPartial,
            parentKeyInfo: parentKeypairInputInfo,
        };
        return inp;
    }
}<|MERGE_RESOLUTION|>--- conflicted
+++ resolved
@@ -654,13 +654,8 @@
             );
         const fees: FeeCalculations =
             this.calculateFeesRequiredForAccumulatedCommitAndReveal(
-                mockBaseCommitForFeeCalculation.hashLockP2TR.redeem.output
-<<<<<<< HEAD
-                    .length, performBitworkForRevealTx
-=======
-                    .length,
-                performBitworkForRevealTx
->>>>>>> d890c1ef
+                mockBaseCommitForFeeCalculation.hashLockP2TR.redeem.output.length,
+              performBitworkForRevealTx
             );
 
         ////////////////////////////////////////////////////////////////////////
@@ -1139,11 +1134,7 @@
 
     calculateAmountRequiredForReveal(
         hashLockP2TROutputLen: number = 0,
-<<<<<<< HEAD
         performBitworkForRevealTx: boolean = false
-=======
-        opReturn: boolean = false
->>>>>>> d890c1ef
     ): number {
         // <Previous txid> <Output index> <Length of scriptSig> <Sequence number>
         // 32 + 4 + 1 + 4 = 41
@@ -1157,11 +1148,10 @@
         //-----------------------------------------
         const REVEAL_INPUT_BYTES_BASE = 66;
         // OP_RETURN size
-        const REVEAL_OP_RETURN: number = 30;
         let hashLockCompactSizeBytes = 9;
         let op_Return_SizeBytes = 0;
         if(performBitworkForRevealTx){
-            op_Return_SizeBytes = REVEAL_OP_RETURN;
+            op_Return_SizeBytes = OP_RETURN_BYTES;
         }
         if (hashLockP2TROutputLen <= 252) {
             hashLockCompactSizeBytes = 1;
@@ -1183,14 +1173,10 @@
                     // Additional inputs
                     this.inputUtxos.length * INPUT_BYTES_BASE +
                     // Outputs
-<<<<<<< HEAD
                     this.additionalOutputs.length * OUTPUT_BYTES_BASE + 
                     // Bitwork Output OP_RETURN Size Bytes
                     op_Return_SizeBytes)
                 )
-=======
-                    this.additionalOutputs.length * OUTPUT_BYTES_BASE + opReturnSize)
->>>>>>> d890c1ef
         );
     }
 
@@ -1217,19 +1203,11 @@
      */
     calculateFeesRequiredForAccumulatedCommitAndReveal(
         hashLockP2TROutputLen: number = 0,
-<<<<<<< HEAD
         performBitworkForRevealTx: boolean = false
     ): FeeCalculations {
         const revealFee = this.calculateAmountRequiredForReveal(
             hashLockP2TROutputLen,
             performBitworkForRevealTx
-=======
-        opReturn: boolean = false
-    ): FeeCalculations {
-        const revealFee = this.calculateAmountRequiredForReveal(
-            hashLockP2TROutputLen,
-            opReturn
->>>>>>> d890c1ef
         );
         const commitFee = this.calculateFeesRequiredForCommit();
         const commitAndRevealFee = commitFee + revealFee;
